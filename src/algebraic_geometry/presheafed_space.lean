--- conflicted
+++ resolved
@@ -121,27 +121,8 @@
 
 variables {C}
 
--- FIXME move higher??
-
-<<<<<<< HEAD
 @[simp] lemma id_base (X : PresheafedSpace C) :
   ((𝟙 X) : X ⟶ X).base = (𝟙 (X : Top.{v})) := rfl
-=======
--- see Note [function coercion]
-instance {X Y : PresheafedSpace C} : has_coe_to_fun (X ⟶ Y) :=
-⟨λ _, (X : Top.{v}) → (Y : Top.{v}), λ h, h⟩
-
-@[simp] lemma hom_mk_coe {X Y : PresheafedSpace C} (f) (c) :
-  (({ f := f, c := c } : X ⟶ Y) : (X : Top.{v}) ⟶ (Y : Top.{v})) = f := rfl
-@[simp] lemma f_as_coe {X Y : PresheafedSpace C} (α : X ⟶ Y) :
-  α.f = (α : (X : Top.{v}) ⟶ (Y : Top.{v})) := rfl
-@[simp] lemma id_coe (X : PresheafedSpace C) :
-  (((𝟙 X) : X ⟶ X) : (X : Top.{v}) ⟶ X) = 𝟙 (X : Top.{v}) := rfl
-@[simp] lemma id_coe_fn (X : PresheafedSpace C) :
-  (((𝟙 X) : X ⟶ X) : (X : Top.{v}) → X) = 𝟙 (X : Top.{v}) := rfl
-@[simp] lemma comp_coe {X Y Z : PresheafedSpace C} (α : X ⟶ Y) (β : Y ⟶ Z) :
-  ((α ≫ β : X ⟶ Z) : (X : Top.{v}) ⟶ Z) = (α : (X : Top.{v}) ⟶ Y) ≫ (β : Y ⟶ Z) := rfl
->>>>>>> 39f8f020
 
 lemma id_c (X : PresheafedSpace C) :
   ((𝟙 X) : X ⟶ X).c =
@@ -195,12 +176,7 @@
 @[simp] lemma map_presheaf_obj_𝒪 (F : C ⥤ D) (X : PresheafedSpace C) :
   (F.map_presheaf.obj X).𝒪 = X.𝒪 ⋙ F := rfl
 @[simp] lemma map_presheaf_map_f (F : C ⥤ D) {X Y : PresheafedSpace C} (f : X ⟶ Y) :
-<<<<<<< HEAD
   (F.map_presheaf.map f).base = f.base := rfl
-=======
-  ((F.map_presheaf.map f) : (F.map_presheaf.obj X : Top.{v}) ⟶ (F.map_presheaf.obj Y : Top.{v})) =
-    (f : (X : Top.{v}) ⟶ (Y : Top.{v})) := rfl
->>>>>>> 39f8f020
 @[simp] lemma map_presheaf_map_c (F : C ⥤ D) {X Y : PresheafedSpace C} (f : X ⟶ Y) :
   (F.map_presheaf.map f).c = whisker_right f.c F := rfl
 
