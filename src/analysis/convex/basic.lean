--- conflicted
+++ resolved
@@ -103,15 +103,9 @@
 
 lemma segment_eq_Icc {a b : ℝ} (h : a ≤ b) : [a, b][ℝ] = Icc a b :=
 begin
-<<<<<<< HEAD
   simp only [segment_def, vsub_eq_sub, vadd_eq_add, smul_eq_mul],
   show ((λ x, x + a) ∘ (λ t, t * (b - a))) '' I = Icc a b,
-  rw [image_comp, image_mul_right_Icc (@zero_le_one ℝ _) (sub_nonneg.2 h), image_add_right_Icc],
-=======
-  rw [segment_eq_image'],
-  show (((+) a) ∘ (λ t, t * (b - a))) '' Icc 0 1 = Icc a b,
-  rw [image_comp, image_mul_right_Icc (@zero_le_one ℝ _) (sub_nonneg.2 h), image_const_add_Icc],
->>>>>>> fd623d6c
+  rw [image_comp, image_mul_right_Icc (@zero_le_one ℝ _) (sub_nonneg.2 h), image_add_const_Icc],
   simp
 end
 
