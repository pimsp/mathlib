/-
Copyright (c) 2018 Johannes Hölzl. All rights reserved.
Released under Apache 2.0 license as described in the file LICENSE.
Authors: Johannes Hölzl
-/

import data.equiv.basic algebra.field

/-!
# equivs in the algebraic hierarchy

The role of this file is twofold. In the first part there are theorems of the following
form: if α has a group structure and α ≃ β then β has a group structure, and
similarly for monoids, semigroups, rings, integral domains, fields and so on.

In the second part there are extensions of equiv called add_equiv,
mul_equiv, and ring_equiv, which are datatypes representing isomorphisms
of add_monoids/add_groups, monoids/groups and rings.

## Notations

The extended equivs all have coercions to functions, and the coercions are the canonical
notation when treating the isomorphisms as maps.

## Implementation notes

Bundling structures means that many things turn into definitions, meaning that to_additive
cannot do much work for us, and conversely that we have to do a lot of naming for it.

The fields for `mul_equiv`, `add_equiv`, and `ring_equiv` now avoid
the unbundled `is_mul_hom` and `is_add_hom`, as these are deprecated.

## Tags

equiv, mul_equiv, add_equiv, ring_equiv
-/

universes u v w x
variables {α : Type u} {β : Type v} {γ : Type w} {δ : Type x}

namespace equiv

section group
variables [group α]

@[to_additive]
protected def mul_left (a : α) : α ≃ α :=
{ to_fun    := λx, a * x,
  inv_fun   := λx, a⁻¹ * x,
  left_inv  := assume x, show a⁻¹ * (a * x) = x, from inv_mul_cancel_left a x,
  right_inv := assume x, show a * (a⁻¹ * x) = x, from mul_inv_cancel_left a x }

@[to_additive]
protected def mul_right (a : α) : α ≃ α :=
{ to_fun    := λx, x * a,
  inv_fun   := λx, x * a⁻¹,
  left_inv  := assume x, show (x * a) * a⁻¹ = x, from mul_inv_cancel_right x a,
  right_inv := assume x, show (x * a⁻¹) * a = x, from inv_mul_cancel_right x a }

@[to_additive]
protected def inv (α) [group α] : α ≃ α :=
{ to_fun    := λa, a⁻¹,
  inv_fun   := λa, a⁻¹,
  left_inv  := assume a, inv_inv a,
  right_inv := assume a, inv_inv a }

def units_equiv_ne_zero (α : Type*) [field α] : units α ≃ {a : α | a ≠ 0} :=
⟨λ a, ⟨a.1, units.ne_zero _⟩, λ a, units.mk0 _ a.2, λ ⟨_, _, _, _⟩, units.ext rfl, λ ⟨_, _⟩, rfl⟩

@[simp] lemma coe_units_equiv_ne_zero [field α] (a : units α) :
  ((units_equiv_ne_zero α a) : α) = a := rfl

end group

section instances

variables (e : α ≃ β)

protected def has_zero [has_zero β] : has_zero α := ⟨e.symm 0⟩
lemma zero_def [has_zero β] : @has_zero.zero _ (equiv.has_zero e) = e.symm 0 := rfl

protected def has_one [has_one β] : has_one α := ⟨e.symm 1⟩
lemma one_def [has_one β] : @has_one.one _ (equiv.has_one e) = e.symm 1 := rfl

protected def has_mul [has_mul β] : has_mul α := ⟨λ x y, e.symm (e x * e y)⟩
lemma mul_def [has_mul β] (x y : α) :
  @has_mul.mul _ (equiv.has_mul e) x y = e.symm (e x * e y) := rfl

protected def has_add [has_add β] : has_add α := ⟨λ x y, e.symm (e x + e y)⟩
lemma add_def [has_add β] (x y : α) :
  @has_add.add _ (equiv.has_add e) x y = e.symm (e x + e y) := rfl

protected def has_inv [has_inv β] : has_inv α := ⟨λ x, e.symm (e x)⁻¹⟩
lemma inv_def [has_inv β] (x : α) : @has_inv.inv _ (equiv.has_inv e) x = e.symm (e x)⁻¹ := rfl

protected def has_neg [has_neg β] : has_neg α := ⟨λ x, e.symm (-e x)⟩
lemma neg_def [has_neg β] (x : α) : @has_neg.neg _ (equiv.has_neg e) x = e.symm (-e x) := rfl

protected def semigroup [semigroup β] : semigroup α :=
{ mul_assoc := by simp [mul_def, mul_assoc],
  ..equiv.has_mul e }

protected def comm_semigroup [comm_semigroup β] : comm_semigroup α :=
{ mul_comm := by simp [mul_def, mul_comm],
  ..equiv.semigroup e }

protected def monoid [monoid β] : monoid α :=
{ one_mul := by simp [mul_def, one_def],
  mul_one := by simp [mul_def, one_def],
  ..equiv.semigroup e,
  ..equiv.has_one e }

protected def comm_monoid [comm_monoid β] : comm_monoid α :=
{ ..equiv.comm_semigroup e,
  ..equiv.monoid e }

protected def group [group β] : group α :=
{ mul_left_inv := by simp [mul_def, inv_def, one_def],
  ..equiv.monoid e,
  ..equiv.has_inv e }

protected def comm_group [comm_group β] : comm_group α :=
{ ..equiv.group e,
  ..equiv.comm_semigroup e }

protected def add_semigroup [add_semigroup β] : add_semigroup α :=
@additive.add_semigroup _ (@equiv.semigroup _ _ e multiplicative.semigroup)

protected def add_comm_semigroup [add_comm_semigroup β] : add_comm_semigroup α :=
@additive.add_comm_semigroup _ (@equiv.comm_semigroup _ _ e multiplicative.comm_semigroup)

protected def add_monoid [add_monoid β] : add_monoid α :=
@additive.add_monoid _ (@equiv.monoid _ _ e multiplicative.monoid)

protected def add_comm_monoid [add_comm_monoid β] : add_comm_monoid α :=
@additive.add_comm_monoid _ (@equiv.comm_monoid _ _ e multiplicative.comm_monoid)

protected def add_group [add_group β] : add_group α :=
@additive.add_group _ (@equiv.group _ _ e multiplicative.group)

protected def add_comm_group [add_comm_group β] : add_comm_group α :=
@additive.add_comm_group _ (@equiv.comm_group _ _ e multiplicative.comm_group)

protected def semiring [semiring β] : semiring α :=
{ right_distrib := by simp [mul_def, add_def, add_mul],
  left_distrib := by simp [mul_def, add_def, mul_add],
  zero_mul := by simp [mul_def, zero_def],
  mul_zero := by simp [mul_def, zero_def],
  ..equiv.has_zero e,
  ..equiv.has_mul e,
  ..equiv.has_add e,
  ..equiv.monoid e,
  ..equiv.add_comm_monoid e }

protected def comm_semiring [comm_semiring β] : comm_semiring α :=
{ ..equiv.semiring e,
  ..equiv.comm_monoid e }

protected def ring [ring β] : ring α :=
{ ..equiv.semiring e,
  ..equiv.add_comm_group e }

protected def comm_ring [comm_ring β] : comm_ring α :=
{ ..equiv.comm_monoid e,
  ..equiv.ring e }

protected def zero_ne_one_class [zero_ne_one_class β] : zero_ne_one_class α :=
{ zero_ne_one := by simp [zero_def, one_def],
  ..equiv.has_zero e,
  ..equiv.has_one e }

protected def nonzero_comm_ring [nonzero_comm_ring β] : nonzero_comm_ring α :=
{ ..equiv.zero_ne_one_class e,
  ..equiv.comm_ring e }

protected def domain [domain β] : domain α :=
{ eq_zero_or_eq_zero_of_mul_eq_zero := by simp [mul_def, zero_def, equiv.eq_symm_apply],
  ..equiv.has_zero e,
  ..equiv.zero_ne_one_class e,
  ..equiv.has_mul e,
  ..equiv.ring e }

protected def integral_domain [integral_domain β] : integral_domain α :=
{ ..equiv.domain e,
  ..equiv.nonzero_comm_ring e }

protected def division_ring [division_ring β] : division_ring α :=
{ inv_mul_cancel := λ _,
    by simp [mul_def, inv_def, zero_def, one_def, (equiv.symm_apply_eq _).symm];
      exact inv_mul_cancel,
  mul_inv_cancel := λ _,
    by simp [mul_def, inv_def, zero_def, one_def, (equiv.symm_apply_eq _).symm];
      exact mul_inv_cancel,
  ..equiv.has_zero e,
  ..equiv.has_one e,
  ..equiv.domain e,
  ..equiv.has_inv e }

protected def field [field β] : field α :=
{ ..equiv.integral_domain e,
  ..equiv.division_ring e }

protected def discrete_field [discrete_field β] : discrete_field α :=
{ has_decidable_eq := equiv.decidable_eq e,
  inv_zero := by simp [mul_def, inv_def, zero_def],
  ..equiv.has_mul e,
  ..equiv.has_inv e,
  ..equiv.has_zero e,
  ..equiv.field e }

end instances
end equiv

set_option old_structure_cmd true

/-- add_equiv α β is the type of an equiv α ≃ β which preserves addition. -/
structure add_equiv (α β : Type*) [has_add α] [has_add β] extends α ≃ β :=
(map_add' : ∀ x y : α, to_fun (x + y) = to_fun x + to_fun y)

/-- `mul_equiv α β` is the type of an equiv `α ≃ β` which preserves multiplication. -/
@[to_additive "`add_equiv α β` is the type of an equiv `α ≃ β` which preserves addition."]
structure mul_equiv (α β : Type*) [has_mul α] [has_mul β] extends α ≃ β :=
(map_mul' : ∀ x y : α, to_fun (x * y) = to_fun x * to_fun y)

infix ` ≃* `:25 := mul_equiv
infix ` ≃+ `:25 := add_equiv

namespace mul_equiv

@[to_additive]
instance {α β} [has_mul α] [has_mul β] : has_coe_to_fun (α ≃* β) := ⟨_, mul_equiv.to_fun⟩

variables [has_mul α] [has_mul β] [has_mul γ]

/-- A multiplicative isomorphism preserves multiplication (canonical form). -/
@[to_additive]
lemma map_mul (f : α ≃* β) :  ∀ x y : α, f (x * y) = f x * f y := f.map_mul'

/-- A multiplicative isomorphism preserves multiplication (deprecated). -/
@[to_additive]
instance (h : α ≃* β) : is_mul_hom h := ⟨h.map_mul⟩

/-- Makes a multiplicative isomorphism from a bijection which preserves multiplication. -/
@[to_additive]
def mk' (f : α ≃ β) (h : ∀ x y, f (x * y) = f x * f y) : α ≃* β :=
⟨f.1, f.2, f.3, f.4, h⟩

/-- The identity map is a multiplicative isomorphism. -/
@[refl, to_additive]
def refl (α : Type*) [has_mul α] : α ≃* α :=
{ map_mul' := λ _ _,rfl,
..equiv.refl _}

/-- The inverse of an isomorphism is an isomorphism. -/
@[symm, to_additive]
def symm (h : α ≃* β) : β ≃* α :=
{ map_mul' := λ n₁ n₂, function.injective_of_left_inverse h.left_inv begin
    show h.to_equiv (h.to_equiv.symm (n₁ * n₂)) =
      h ((h.to_equiv.symm n₁) * (h.to_equiv.symm n₂)),
   rw h.map_mul,
   show _ = h.to_equiv (_) * h.to_equiv (_),
   rw [h.to_equiv.apply_symm_apply, h.to_equiv.apply_symm_apply, h.to_equiv.apply_symm_apply], end,
  ..h.to_equiv.symm}

@[simp, to_additive]
theorem to_equiv_symm (f : α ≃* β) : f.symm.to_equiv = f.to_equiv.symm := rfl

/-- Transitivity of multiplication-preserving isomorphisms -/
@[trans, to_additive]
def trans (h1 : α ≃* β) (h2 : β ≃* γ) : (α ≃* γ) :=
{ map_mul' := λ x y, show h2 (h1 (x * y)) = h2 (h1 x) * h2 (h1 y),
    by rw [h1.map_mul, h2.map_mul],
  ..h1.to_equiv.trans h2.to_equiv }

/-- e.right_inv in canonical form -/
@[simp, to_additive]
lemma apply_symm_apply (e : α ≃* β) : ∀ (y : β), e (e.symm y) = y :=
e.to_equiv.apply_symm_apply

/-- e.left_inv in canonical form -/
@[simp, to_additive]
lemma symm_apply_apply (e : α ≃* β) : ∀ (x : α), e.symm (e x) = x :=
equiv.symm_apply_apply (e.to_equiv)

/-- a multiplicative equiv of monoids sends 1 to 1 (and is hence a monoid isomorphism) -/
@[simp, to_additive]
lemma map_one {α β} [monoid α] [monoid β] (h : α ≃* β) : h 1 = 1 :=
by rw [←mul_one (h 1), ←h.apply_symm_apply 1, ←h.map_mul, one_mul]

@[to_additive]
lemma map_eq_one_iff {α β} [monoid α] [monoid β] (h : α ≃* β) (x : α) :
  h x = 1 ↔ x = 1 :=
h.map_one ▸ h.to_equiv.apply_eq_iff_eq x 1

@[to_additive]
lemma map_ne_one_iff {α β} [monoid α] [monoid β] (h : α ≃* β) (x : α) :
  h x ≠ 1 ↔ x ≠ 1 :=
⟨mt (h.map_eq_one_iff x).2, mt (h.map_eq_one_iff x).1⟩

/-- A multiplicative bijection between two monoids is an isomorphism. -/
@[to_additive to_add_monoid_hom]
def to_monoid_hom {α β} [monoid α] [monoid β] (h : α ≃* β) : (α →* β) :=
{ to_fun := h,
  map_mul' := h.map_mul,
  map_one' := h.map_one }

/-- A multiplicative equivalence of groups preserves inversion. -/
@[to_additive]
lemma map_inv {α β} [group α] [group β] (h : α ≃* β) (x : α) : h x⁻¹ = (h x)⁻¹ :=
h.to_monoid_hom.map_inv x

/-- A multiplicative bijection between two monoids is a monoid hom
  (deprecated -- use to_monoid_hom). -/
@[to_additive is_add_monoid_hom]
instance is_monoid_hom {α β} [monoid α] [monoid β] (h : α ≃* β) : is_monoid_hom h :=
⟨h.map_one⟩

/-- A multiplicative bijection between two groups is a group hom
  (deprecated -- use to_monoid_hom). -/
@[to_additive is_add_group_hom]
instance is_group_hom {α β} [group α] [group β] (h : α ≃* β) :
  is_group_hom h := { map_mul := h.map_mul }

end mul_equiv

/-- An additive equivalence of additive groups preserves subtraction. -/
lemma add_equiv.map_sub {α β} [add_group α] [add_group β] (h : α ≃+ β) (x y : α) :
  h (x - y) = h x - h y :=
h.to_add_monoid_hom.map_sub x y

/-- A group is isomorphic to its group of units. -/
def to_units (α) [group α] : α ≃* units α :=
{ to_fun := λ x, ⟨x, x⁻¹, mul_inv_self _, inv_mul_self _⟩,
  inv_fun := coe,
  left_inv := λ x, rfl,
  right_inv := λ u, units.ext rfl,
  map_mul' := λ x y, units.ext rfl }

namespace units

variables [monoid α] [monoid β] [monoid γ]
(f : α → β) (g : β → γ) [is_monoid_hom f] [is_monoid_hom g]

def map_equiv (h : α ≃* β) : units α ≃* units β :=
{ inv_fun := map h.symm.to_monoid_hom,
  left_inv := λ u, ext $ h.left_inv u,
  right_inv := λ u, ext $ h.right_inv u,
  .. map h.to_monoid_hom }

end units

/- (semi)ring equivalence. -/
structure ring_equiv (α β : Type*) [has_mul α] [has_add α] [has_mul β] [has_add β]
  extends α ≃ β, α ≃* β, α ≃+ β

infix ` ≃+* `:25 := ring_equiv

namespace ring_equiv

section basic

variables [has_mul α] [has_add α] [has_mul β] [has_add β] [has_mul γ] [has_add γ]

instance : has_coe_to_fun (α ≃+* β) := ⟨_, ring_equiv.to_fun⟩

instance has_coe_to_mul_equiv : has_coe (α ≃+* β) (α ≃* β) := ⟨ring_equiv.to_mul_equiv⟩

instance has_coe_to_add_equiv : has_coe (α ≃+* β) (α ≃+ β) := ⟨ring_equiv.to_add_equiv⟩

@[squash_cast] lemma coe_mul_equiv (f : α ≃+* β) (a : α) :
  (f : α ≃* β) a = f a := rfl

@[squash_cast] lemma coe_add_equiv (f : α ≃+* β) (a : α) :
  (f : α ≃+ β) a = f a := rfl

variable (α)

/-- The identity map is a ring isomorphism. -/
@[refl] protected def refl : α ≃+* α := { .. mul_equiv.refl α, .. add_equiv.refl α }

variables {α}

/-- The inverse of a ring isomorphism is a ring isomorphis. -/
@[symm] protected def symm (e : α ≃+* β) : β ≃+* α :=
{ .. e.to_mul_equiv.symm, .. e.to_add_equiv.symm }

/-- Transitivity of `ring_equiv`. -/
@[trans] protected def trans (e₁ : α ≃+* β) (e₂ : β ≃+* γ) : α ≃+* γ :=
{ .. (e₁.to_mul_equiv.trans e₂.to_mul_equiv), .. (e₁.to_add_equiv.trans e₂.to_add_equiv) }

@[simp] lemma apply_symm_apply (e : α ≃+* β) : ∀ x, e (e.symm x) = x := e.to_equiv.apply_symm_apply
@[simp] lemma symm_apply_apply (e : α ≃+* β) : ∀ x, e.symm (e x) = x := e.to_equiv.symm_apply_apply

lemma image_eq_preimage (e : α ≃+* β) (s : set α) : e '' s = e.symm ⁻¹' s :=
e.to_equiv.image_eq_preimage s

end basic

section

variables [semiring α] [semiring β] (f : α ≃+* β) (x y : α)

/-- A ring isomorphism preserves multiplication. -/
lemma map_mul : f (x * y) = f x * f y := f.map_mul' x y

/-- A ring isomorphism sends one to one. -/
lemma map_one : f 1 = 1 := (f : α ≃* β).map_one

/-- A ring isomorphism preserves addition. -/
lemma map_add : f (x + y) = f x + f y := f.map_add' x y

/-- A ring isomorphism sends zero to zero. -/
lemma map_zero : f 0 = 0 := (f : α ≃+ β).map_zero

end

section

variables [ring α] [ring β] (f : α ≃+* β) (x y : α)

lemma map_neg : f (-x) = -f x := (f : α ≃+ β).map_neg x

lemma map_sub : f (x - y) = f x - f y := (f : α ≃+ β).map_sub x y

lemma map_neg_one : f (-1) = -1 := f.map_one ▸ f.map_neg 1

end

section semiring_hom

variables [semiring α] [semiring β]

/-- Reinterpret a ring equivalence as a ring homomorphism. -/
def to_ring_hom (e : α ≃+* β) : α →+* β :=
{ .. e.to_mul_equiv.to_monoid_hom, .. e.to_add_equiv.to_add_monoid_hom }

/-- Interpret an equivalence `f : α ≃ β` as a ring equivalence `α ≃+* β`. -/
def of (e : α ≃ β) [is_semiring_hom e] : α ≃+* β :=
{ .. e, .. monoid_hom.of e, .. add_monoid_hom.of e }

instance (e : α ≃+* β) : is_semiring_hom e := e.to_ring_hom.is_semiring_hom

<<<<<<< HEAD
instance is_ring_hom_of_mul_equiv {R : Type*} {S : Type*} [ring R] [ring S]
  (h : R ≃* S) (H: ∀ x y : R, h (x + y) = h x + h y) : is_ring_hom h :=
@ring_hom.is_ring_hom _ _ _ _ $ ring_hom.mk' h.to_monoid_hom H

def of_mul_equiv {R : Type*} {S : Type*} [ring R] [ring S] (h : R ≃* S)
  (H: ∀ x y : R, h (x + y) = h x + h y) : R ≃r S :=
{hom := ring_equiv.is_ring_hom_of_mul_equiv h H, ..h.to_equiv}

def to_ring_hom {R : Type*} {S : Type*} [ring R] [ring S] (h : R ≃r S) : R →+* S :=
⟨h.to_equiv, is_ring_hom.map_one _, λ x y, is_ring_hom.map_mul _,
is_ring_hom.map_zero _, λ x y, is_ring_hom.map_add _⟩

protected def refl (α : Type*) [ring α] : α ≃r α :=
{ hom := is_ring_hom.id, .. equiv.refl α }
=======
end semiring_hom
>>>>>>> f92e8124

section ring_hom

variables [ring α] [ring β]

/-- Interpret an equivalence `f : α ≃ β` as a ring equivalence `α ≃+* β`. -/
def of' (e : α ≃ β) [is_ring_hom e] : α ≃+* β :=
{ .. e, .. monoid_hom.of e, .. add_monoid_hom.of e }

instance (e : α ≃+* β) : is_ring_hom e := e.to_ring_hom.is_ring_hom

end ring_hom

end ring_equiv<|MERGE_RESOLUTION|>--- conflicted
+++ resolved
@@ -440,24 +440,15 @@
 
 instance (e : α ≃+* β) : is_semiring_hom e := e.to_ring_hom.is_semiring_hom
 
-<<<<<<< HEAD
 instance is_ring_hom_of_mul_equiv {R : Type*} {S : Type*} [ring R] [ring S]
   (h : R ≃* S) (H: ∀ x y : R, h (x + y) = h x + h y) : is_ring_hom h :=
 @ring_hom.is_ring_hom _ _ _ _ $ ring_hom.mk' h.to_monoid_hom H
 
 def of_mul_equiv {R : Type*} {S : Type*} [ring R] [ring S] (h : R ≃* S)
-  (H: ∀ x y : R, h (x + y) = h x + h y) : R ≃r S :=
-{hom := ring_equiv.is_ring_hom_of_mul_equiv h H, ..h.to_equiv}
-
-def to_ring_hom {R : Type*} {S : Type*} [ring R] [ring S] (h : R ≃r S) : R →+* S :=
-⟨h.to_equiv, is_ring_hom.map_one _, λ x y, is_ring_hom.map_mul _,
-is_ring_hom.map_zero _, λ x y, is_ring_hom.map_add _⟩
-
-protected def refl (α : Type*) [ring α] : α ≃r α :=
-{ hom := is_ring_hom.id, .. equiv.refl α }
-=======
+  (H: ∀ x y : R, h (x + y) = h x + h y) : R ≃+* S :=
+{..h.to_equiv, ..h, ..add_equiv.mk' h.to_equiv H }
+
 end semiring_hom
->>>>>>> f92e8124
 
 section ring_hom
 
