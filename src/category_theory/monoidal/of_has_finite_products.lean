--- conflicted
+++ resolved
@@ -20,8 +20,6 @@
 and sometimes we want to think of a different monoidal structure entirely,
 we don't set up either construct as an instance.
 
-<<<<<<< HEAD
-=======
 ## Implementation
 For the sake of nicer definitional properties,
 we rely on `has_terminal` and `has_binary_products` instead of `has_finite_products`,
@@ -29,7 +27,6 @@
 we pick those up instead.
 -/
 
->>>>>>> ab9b80e0
 universes v u
 
 namespace category_theory
@@ -57,7 +54,6 @@
 namespace monoidal_of_has_finite_products
 variables [has_terminal.{v} C] [has_binary_products.{v} C]
 local attribute [instance] monoidal_of_has_finite_products
-<<<<<<< HEAD
 
 @[simp]
 lemma left_unitor_hom (X : C) : (λ_ X).hom = limits.prod.snd := rfl
@@ -70,20 +66,6 @@
     (limits.prod.fst ≫ limits.prod.fst)
     (prod.lift (limits.prod.fst ≫ limits.prod.snd) limits.prod.snd) := rfl
 
-=======
-
-@[simp]
-lemma left_unitor_hom (X : C) : (λ_ X).hom = limits.prod.snd := rfl
-@[simp]
-lemma right_unitor_hom (X : C) : (ρ_ X).hom = limits.prod.fst := rfl
-@[simp]
-lemma associator_hom (X Y Z : C) :
-  (α_ X Y Z).hom =
-  prod.lift
-    (limits.prod.fst ≫ limits.prod.fst)
-    (prod.lift (limits.prod.fst ≫ limits.prod.snd) limits.prod.snd) := rfl
-
->>>>>>> ab9b80e0
 end monoidal_of_has_finite_products
 
 section
