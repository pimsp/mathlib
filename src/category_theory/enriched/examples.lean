--- conflicted
+++ resolved
@@ -9,9 +9,8 @@
 
 -- set_option pp.notation false
 -- set_option pp.implicit true
-instance : concrete_monoidal_category (Module ℤ) :=
+instance foo : concrete_monoidal_category (Module ℤ) :=
 { lax_monoidal :=
-<<<<<<< HEAD
   { ε := λ x, (1 : ℤ), -- err, 0, or 1?
     μ := λ G H p,
     -- oh dear...
@@ -21,7 +20,9 @@
     associativity' := λ X Y Z, sorry,
     left_unitality' := λ X, begin ext, dsimp,  end,
     right_unitality' := sorry, }}
-=======
+
+instance bar : concrete_monoidal_category (Module ℤ) :=
+{ lax_monoidal :=
   { ε := λ _, 0,
     μ := λ A B X, (X.1 limits.walking_pair.left) ⊗ₜ (X.1 limits.walking_pair.right),
     μ_natural' := λ X Y X' Y' f g, sorry,
@@ -30,7 +31,6 @@
     right_unitality' := sorry
   }
 }
->>>>>>> b7cfb4c7
 
 #exit
 example : enriched_over (Module ℤ) (Module ℤ) :=
