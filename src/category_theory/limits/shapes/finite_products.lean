--- conflicted
+++ resolved
@@ -17,15 +17,9 @@
 include 𝒞
 
 class has_finite_products :=
-<<<<<<< HEAD
 (has_limits_of_shape : Π (J : Type v) [enumerable J], has_limits_of_shape.{v} (discrete J) C)
 class has_finite_coproducts :=
 (has_colimits_of_shape : Π (J : Type v) [enumerable J], has_colimits_of_shape.{v} (discrete J) C)
-=======
-(has_limits_of_shape : Π (J : Type v) [fintype J] [decidable_eq J], has_limits_of_shape.{v} (discrete J) C)
-class has_finite_coproducts :=
-(has_colimits_of_shape : Π (J : Type v) [fintype J] [decidable_eq J], has_colimits_of_shape.{v} (discrete J) C)
->>>>>>> 61ccaf65
 
 attribute [instance] has_finite_products.has_limits_of_shape has_finite_coproducts.has_colimits_of_shape
 
