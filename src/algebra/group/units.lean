/-
Copyright (c) 2017 Kenny Lau. All rights reserved.
Released under Apache 2.0 license as described in the file LICENSE.
Authors: Kenny Lau, Mario Carneiro, Johannes Hölzl, Chris Hughes, Jens Wagemaker
-/
import algebra.group.basic

/-!
# Units (i.e., invertible elements) of a multiplicative monoid
-/

universe u
variable {α : Type u}

/-- Units of a monoid, bundled version. An element of a `monoid` is a unit if it has a two-sided
inverse. This version bundles the inverse element so that it can be computed. For a predicate
see `is_unit`. -/
structure units (α : Type u) [monoid α] :=
(val : α)
(inv : α)
(val_inv : val * inv = 1)
(inv_val : inv * val = 1)

/-- Units of an add_monoid, bundled version. An element of an add_monoid is a unit if it has a
    two-sided additive inverse. This version bundles the inverse element so that it can be
    computed. For a predicate see `is_add_unit`. -/
structure add_units (α : Type u) [add_monoid α] :=
(val : α)
(neg : α)
(val_neg : val + neg = 0)
(neg_val : neg + val = 0)

attribute [to_additive add_units] units

namespace units

variables [monoid α]

@[to_additive] instance : has_coe (units α) α := ⟨val⟩

@[simp, to_additive] lemma coe_mk (a : α) (b h₁ h₂) : ↑(units.mk a b h₁ h₂) = a := rfl

@[ext, to_additive] theorem ext :
  function.injective (coe : units α → α)
| ⟨v, i₁, vi₁, iv₁⟩ ⟨v', i₂, vi₂, iv₂⟩ e :=
  by change v = v' at e; subst v'; congr;
      simpa only [iv₂, vi₁, one_mul, mul_one] using mul_assoc i₂ v i₁

@[norm_cast, to_additive] theorem eq_iff {a b : units α} :
  (a : α) = b ↔ a = b := ext.eq_iff

@[to_additive] theorem ext_iff {a b : units α} :
  a = b ↔ (a : α) = b := eq_iff.symm

@[to_additive] instance [decidable_eq α] : decidable_eq (units α) :=
λ a b, decidable_of_iff' _ ext_iff

/-- Units of a monoid form a group. -/
@[to_additive] instance : group (units α) :=
{ mul := λ u₁ u₂, ⟨u₁.val * u₂.val, u₂.inv * u₁.inv,
    by rw [mul_assoc, ← mul_assoc u₂.val, val_inv, one_mul, val_inv],
    by rw [mul_assoc, ← mul_assoc u₁.inv, inv_val, one_mul, inv_val]⟩,
  one := ⟨1, 1, one_mul 1, one_mul 1⟩,
  mul_one := λ u, ext $ mul_one u,
  one_mul := λ u, ext $ one_mul u,
  mul_assoc := λ u₁ u₂ u₃, ext $ mul_assoc u₁ u₂ u₃,
  inv := λ u, ⟨u.2, u.1, u.4, u.3⟩,
  mul_left_inv := λ u, ext u.inv_val }

variables (a b : units α) {c : units α}
@[simp, norm_cast, to_additive] lemma coe_mul : (↑(a * b) : α) = a * b := rfl
attribute [norm_cast] add_units.coe_add

@[simp, norm_cast, to_additive] lemma coe_one : ((1 : units α) : α) = 1 := rfl
attribute [norm_cast] add_units.coe_zero

<<<<<<< HEAD
@[norm_cast, to_additive] lemma coe_eq_one {a : units α} : (a : α) = 1 ↔ a = 1 :=
=======
@[simp, norm_cast, to_additive] lemma coe_eq_one {a : units α} : (a : α) = 1 ↔ a = 1 :=
>>>>>>> 31699708
by rw [←units.coe_one, eq_iff]

@[to_additive] lemma val_coe : (↑a : α) = a.val := rfl

@[norm_cast, to_additive] lemma coe_inv : ((a⁻¹ : units α) : α) = a.inv := rfl
attribute [norm_cast] add_units.coe_neg

@[simp, to_additive] lemma inv_mul : (↑a⁻¹ * a : α) = 1 := inv_val _
@[simp, to_additive] lemma mul_inv : (a * ↑a⁻¹ : α) = 1 := val_inv _

@[to_additive] lemma inv_mul_of_eq {u : units α} {a : α} (h : ↑u = a) : ↑u⁻¹ * a = 1 :=
by { rw [←h, u.inv_mul], }

@[to_additive] lemma mul_inv_of_eq {u : units α} {a : α} (h : ↑u = a) : a * ↑u⁻¹ = 1 :=
by { rw [←h, u.mul_inv], }

@[simp, to_additive] lemma mul_inv_cancel_left (a : units α) (b : α) : (a:α) * (↑a⁻¹ * b) = b :=
by rw [← mul_assoc, mul_inv, one_mul]

@[simp, to_additive] lemma inv_mul_cancel_left (a : units α) (b : α) : (↑a⁻¹:α) * (a * b) = b :=
by rw [← mul_assoc, inv_mul, one_mul]

@[simp, to_additive] lemma mul_inv_cancel_right (a : α) (b : units α) : a * b * ↑b⁻¹ = a :=
by rw [mul_assoc, mul_inv, mul_one]

@[simp, to_additive] lemma inv_mul_cancel_right (a : α) (b : units α) : a * ↑b⁻¹ * b = a :=
by rw [mul_assoc, inv_mul, mul_one]

@[to_additive] instance : inhabited (units α) := ⟨1⟩

@[to_additive] instance {α} [comm_monoid α] : comm_group (units α) :=
{ mul_comm := λ u₁ u₂, ext $ mul_comm _ _, ..units.group }

@[to_additive] instance [has_repr α] : has_repr (units α) := ⟨repr ∘ val⟩

@[simp, to_additive] theorem mul_right_inj (a : units α) {b c : α} : (a:α) * b = a * c ↔ b = c :=
⟨λ h, by simpa only [inv_mul_cancel_left] using congr_arg ((*) ↑(a⁻¹ : units α)) h, congr_arg _⟩

@[simp, to_additive] theorem mul_left_inj (a : units α) {b c : α} : b * a = c * a ↔ b = c :=
⟨λ h, by simpa only [mul_inv_cancel_right] using congr_arg (* ↑(a⁻¹ : units α)) h, congr_arg _⟩

@[to_additive] theorem eq_mul_inv_iff_mul_eq {a b : α} : a = b * ↑c⁻¹ ↔ a * c = b :=
⟨λ h, by rw [h, inv_mul_cancel_right], λ h, by rw [← h, mul_inv_cancel_right]⟩

@[to_additive] theorem eq_inv_mul_iff_mul_eq {a c : α} : a = ↑b⁻¹ * c ↔ ↑b * a = c :=
⟨λ h, by rw [h, mul_inv_cancel_left], λ h, by rw [← h, inv_mul_cancel_left]⟩

@[to_additive] theorem inv_mul_eq_iff_eq_mul {b c : α} : ↑a⁻¹ * b = c ↔ b = a * c :=
⟨λ h, by rw [← h, mul_inv_cancel_left], λ h, by rw [h, inv_mul_cancel_left]⟩

@[to_additive] theorem mul_inv_eq_iff_eq_mul {a c : α} : a * ↑b⁻¹ = c ↔ a = c * b :=
⟨λ h, by rw [← h, inv_mul_cancel_right], λ h, by rw [h, mul_inv_cancel_right]⟩

lemma inv_eq_of_mul_eq_one {u : units α} {a : α} (h : ↑u * a = 1) : ↑u⁻¹ = a :=
calc ↑u⁻¹ = ↑u⁻¹ * 1 : by rw mul_one
      ... = ↑u⁻¹ * ↑u * a : by rw [←h, ←mul_assoc]
      ... = a : by rw [u.inv_mul, one_mul]

lemma inv_unique {u₁ u₂ : units α} (h : (↑u₁ : α) = ↑u₂) : (↑u₁⁻¹ : α) = ↑u₂⁻¹ :=
suffices ↑u₁ * (↑u₂⁻¹ : α) = 1, by exact inv_eq_of_mul_eq_one this, by rw [h, u₂.mul_inv]

end units

/-- For `a, b` in a `comm_monoid` such that `a * b = 1`, makes a unit out of `a`. -/
@[to_additive "For `a, b` in an `add_comm_monoid` such that `a + b = 0`, makes an add_unit
out of `a`."]
def units.mk_of_mul_eq_one [comm_monoid α] (a b : α) (hab : a * b = 1) :
  units α :=
⟨a, b, hab, (mul_comm b a).trans hab⟩

@[simp, to_additive] lemma units.coe_mk_of_mul_eq_one [comm_monoid α] {a b : α} (h : a * b = 1) :
  (units.mk_of_mul_eq_one a b h : α) = a := rfl

section monoid
variables [monoid α] {a b c : α}

/-- Partial division. It is defined when the
  second argument is invertible, and unlike the division operator
  in `division_ring` it is not totalized at zero. -/
def divp (a : α) (u) : α := a * (u⁻¹ : units α)

infix ` /ₚ `:70 := divp

@[simp] theorem divp_self (u : units α) : (u : α) /ₚ u = 1 := units.mul_inv _

@[simp] theorem divp_one (a : α) : a /ₚ 1 = a := mul_one _

theorem divp_assoc (a b : α) (u : units α) : a * b /ₚ u = a * (b /ₚ u) :=
mul_assoc _ _ _

@[simp] theorem divp_inv (u : units α) : a /ₚ u⁻¹ = a * u := rfl

@[simp] theorem divp_mul_cancel (a : α) (u : units α) : a /ₚ u * u = a :=
(mul_assoc _ _ _).trans $ by rw [units.inv_mul, mul_one]

@[simp] theorem mul_divp_cancel (a : α) (u : units α) : (a * u) /ₚ u = a :=
(mul_assoc _ _ _).trans $ by rw [units.mul_inv, mul_one]

@[simp] theorem divp_left_inj (u : units α) {a b : α} : a /ₚ u = b /ₚ u ↔ a = b :=
units.mul_left_inj _

theorem divp_divp_eq_divp_mul (x : α) (u₁ u₂ : units α) : (x /ₚ u₁) /ₚ u₂ = x /ₚ (u₂ * u₁) :=
by simp only [divp, mul_inv_rev, units.coe_mul, mul_assoc]

theorem divp_eq_iff_mul_eq {x : α} {u : units α} {y : α} : x /ₚ u = y ↔ y * u = x :=
u.mul_left_inj.symm.trans $ by rw [divp_mul_cancel]; exact ⟨eq.symm, eq.symm⟩

theorem divp_eq_one_iff_eq {a : α} {u : units α} : a /ₚ u = 1 ↔ a = u :=
(units.mul_left_inj u).symm.trans $ by rw [divp_mul_cancel, one_mul]

@[simp] theorem one_divp (u : units α) : 1 /ₚ u = ↑u⁻¹ :=
one_mul _

end monoid

section comm_monoid

variables [comm_monoid α]

theorem divp_eq_divp_iff {x y : α} {ux uy : units α} :
  x /ₚ ux = y /ₚ uy ↔ x * uy = y * ux :=
by rw [divp_eq_iff_mul_eq, mul_comm, ← divp_assoc, divp_eq_iff_mul_eq, mul_comm y ux]

theorem divp_mul_divp (x y : α) (ux uy : units α) :
  (x /ₚ ux) * (y /ₚ uy) = (x * y) /ₚ (ux * uy) :=
by rw [← divp_divp_eq_divp_mul, divp_assoc, mul_comm x, divp_assoc, mul_comm]

end comm_monoid

/-!
# `is_unit` predicate

In this file we define the `is_unit` predicate on a `monoid`, and
prove a few basic properties. For the bundled version see `units`. See
also `prime`, `associated`, and `irreducible` in `algebra/associated`.

-/

section is_unit

variables {M : Type*} {N : Type*}

/-- An element `a : M` of a monoid is a unit if it has a two-sided inverse.
The actual definition says that `a` is equal to some `u : units M`, where
`units M` is a bundled version of `is_unit`. -/
@[to_additive is_add_unit "An element `a : M` of an add_monoid is an `add_unit` if it has
a two-sided additive inverse. The actual definition says that `a` is equal to some
`u : add_units M`, where `add_units M` is a bundled version of `is_add_unit`."]
def is_unit [monoid M] (a : M) : Prop := ∃ u : units M, (u : M) = a

@[simp, to_additive is_add_unit_add_unit]
lemma is_unit_unit [monoid M] (u : units M) : is_unit (u : M) := ⟨u, rfl⟩

@[simp, to_additive is_add_unit_zero]
theorem is_unit_one [monoid M] : is_unit (1:M) := ⟨1, rfl⟩

@[to_additive is_add_unit_of_add_eq_zero] theorem is_unit_of_mul_eq_one [comm_monoid M]
  (a b : M) (h : a * b = 1) : is_unit a :=
⟨units.mk_of_mul_eq_one a b h, rfl⟩

@[to_additive is_add_unit_iff_exists_neg] theorem is_unit_iff_exists_inv [comm_monoid M]
  {a : M} : is_unit a ↔ ∃ b, a * b = 1 :=
⟨by rintro ⟨⟨a, b, hab, _⟩, rfl⟩; exact ⟨b, hab⟩,
 λ ⟨b, hab⟩, is_unit_of_mul_eq_one _ b hab⟩

@[to_additive is_add_unit_iff_exists_neg'] theorem is_unit_iff_exists_inv' [comm_monoid M]
  {a : M} : is_unit a ↔ ∃ b, b * a = 1 :=
by simp [is_unit_iff_exists_inv, mul_comm]

/-- Multiplication by a `u : units M` doesn't affect `is_unit`. -/
@[simp, to_additive is_add_unit_add_add_units "Addition of a `u : add_units M` doesn't affect
`is_add_unit`."]
theorem units.is_unit_mul_units [monoid M] (a : M) (u : units M) :
  is_unit (a * u) ↔ is_unit a :=
iff.intro
  (assume ⟨v, hv⟩,
    have is_unit (a * ↑u * ↑u⁻¹), by existsi v * u⁻¹; rw [←hv, units.coe_mul],
    by rwa [mul_assoc, units.mul_inv, mul_one] at this)
  (assume ⟨v, hv⟩, hv ▸ ⟨v * u, (units.coe_mul v u).symm⟩)

lemma is_unit.mul [monoid M] {x y : M} : is_unit x → is_unit y → is_unit (x * y) :=
by { rintros ⟨x, rfl⟩ ⟨y, rfl⟩, exact ⟨x * y, units.coe_mul _ _⟩ }

@[to_additive is_add_unit_of_add_is_add_unit_left]
theorem is_unit_of_mul_is_unit_left [comm_monoid M] {x y : M}
  (hu : is_unit (x * y)) : is_unit x :=
let ⟨z, hz⟩ := is_unit_iff_exists_inv.1 hu in
is_unit_iff_exists_inv.2 ⟨y * z, by rwa ← mul_assoc⟩

@[to_additive] theorem is_unit_of_mul_is_unit_right [comm_monoid M] {x y : M}
  (hu : is_unit (x * y)) : is_unit y :=
@is_unit_of_mul_is_unit_left _ _ y x $ by rwa mul_comm

@[to_additive] theorem is_unit.mul_right_inj [monoid M] {a b c : M} (ha : is_unit a) :
  a * b = a * c ↔ b = c :=
by cases ha with a ha; rw [←ha, units.mul_right_inj]

@[to_additive] theorem is_unit.mul_left_inj [monoid M] {a b c : M} (ha : is_unit a) :
  b * a = c * a ↔ b = c :=
by cases ha with a ha; rw [←ha, units.mul_left_inj]

/-- The element of the group of units, corresponding to an element of a monoid which is a unit. -/
noncomputable def is_unit.unit [monoid M] {a : M} (h : is_unit a) : units M :=
classical.some h

lemma is_unit.unit_spec [monoid M] {a : M} (h : is_unit a) : ↑h.unit = a :=
classical.some_spec h

end is_unit<|MERGE_RESOLUTION|>--- conflicted
+++ resolved
@@ -74,11 +74,7 @@
 @[simp, norm_cast, to_additive] lemma coe_one : ((1 : units α) : α) = 1 := rfl
 attribute [norm_cast] add_units.coe_zero
 
-<<<<<<< HEAD
-@[norm_cast, to_additive] lemma coe_eq_one {a : units α} : (a : α) = 1 ↔ a = 1 :=
-=======
 @[simp, norm_cast, to_additive] lemma coe_eq_one {a : units α} : (a : α) = 1 ↔ a = 1 :=
->>>>>>> 31699708
 by rw [←units.coe_one, eq_iff]
 
 @[to_additive] lemma val_coe : (↑a : α) = a.val := rfl
