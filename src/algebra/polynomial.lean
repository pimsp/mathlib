/-
Copyright (c) 2020 Aaron Anderson. All rights reserved.
Released under Apache 2.0 license as described in the file LICENSE.
Authors: Aaron Anderson, Jalex Stark.
-/
import data.polynomial
open polynomial finset

/-
# Polynomials

Here we have utility lemmas for polynomials.
For results that are useful for programming, see data/polynomial.lean

## Main results

- `nat_degree_prod_eq_of_monic`: needed for reasoning about the characteristic polynomial
-/

noncomputable theory
open_locale big_operators

universes u w

variables {R : Type u} {α : Type w} [decidable_eq α]
variables (s : finset α)

namespace polynomial

section poly_big_ops

section comm_semiring
variables [comm_semiring R] (f : α → polynomial R)

lemma nat_degree_prod_le : (s.prod f).nat_degree ≤ ∑ i in s, (f i).nat_degree :=
begin
  apply s.induction_on, simp,intros a s anins ih,
  rw [prod_insert anins, sum_insert anins],
  transitivity (f a).nat_degree + (∏ (x : α) in s, (f x)).nat_degree,
  apply polynomial.nat_degree_mul_le, apply add_le_add_left ih,
end

lemma leading_coeff_prod' (h : ∏ i in s, (f i).leading_coeff ≠ 0) :
  (∏ i in s, f i).leading_coeff = ∏ i in s, (f i).leading_coeff :=
begin
  revert h, apply s.induction_on, simp, intros a s anins ih,
  repeat {rw prod_insert anins},
  intro nz, rw polynomial.leading_coeff_mul'; rwa ih, repeat {apply right_ne_zero_of_mul nz},
end

lemma nat_degree_prod_eq' (h : ∏ i in s, (f i).leading_coeff ≠ 0) :
  (s.prod f).nat_degree = ∑ i in s, (f i).nat_degree :=
begin
  revert h, apply s.induction_on, simp, intros a s anins ih,
  rw [prod_insert anins, prod_insert anins, sum_insert anins],
  intro nz, rw polynomial.nat_degree_mul_eq', rw ih, apply right_ne_zero_of_mul nz,
  rwa polynomial.leading_coeff_prod', apply right_ne_zero_of_mul nz,
end

lemma monic_prod_monic :
  (∀ a : α, a ∈ s → monic (f a)) → monic (s.prod f) :=
by { apply prod_induction, apply monic_mul, apply monic_one }

lemma nat_degree_prod_eq_of_monic [nontrivial R] (h : ∀ i : α, i ∈ s → (f i).monic) :
  (s.prod f).nat_degree = ∑ i in s, (f i).nat_degree :=
begin
  apply nat_degree_prod_eq',
  suffices : ∏ (i : α) in s, (f i).leading_coeff = 1, { rw this, simp },
  rw prod_eq_one, intros, apply h, assumption,
end


end comm_semiring

section integral_domain

variables [integral_domain R] (f : α → polynomial R)

lemma nat_degree_prod_eq (h : ∀ i ∈ s, f i ≠ 0) :
  (s.prod f).nat_degree = ∑ i in s, (f i).nat_degree :=
begin
  apply nat_degree_prod_eq', rw prod_ne_zero_iff,
  intros x hx, simp [h x hx],
end
<<<<<<< HEAD
/-
Really the next lemma should be an application of
monoid_hom.map_prod
-/
def leading_coeff.monoid_hom : polynomial R →* R :=
=======

def leading_coeff_monoid_hom : polynomial R →* R :=
>>>>>>> e856a64e
{to_fun := leading_coeff, map_one' := by simp, map_mul' := leading_coeff_mul}

@[simp] lemma coe_leading_coeff_monoid_hom (p : polynomial R) :
  leading_coeff_monoid_hom p = leading_coeff p := rfl

<<<<<<< HEAD

#check monoid_hom.map_list_prod

lemma leading_coeff_prod :
  (∏ i in s, f i).leading_coeff = ∏ i in s, (f i).leading_coeff :=
begin
  -- why doesn't the following work?
  -- rw monoid_hom.map_prod leading_coeff.monoid_hom,
  induction s using finset.induction with x s hx hs, { simp },
  rw prod_insert hx,
  rw leading_coeff_mul, rw hs,
  rw prod_insert hx,
=======
lemma leading_coeff_prod :
  (∏ i in s, f i).leading_coeff = ∏ i in s, (f i).leading_coeff :=
begin
  --induction s using finset.induction with x s hx hs, { simp },
  --rw prod_insert hx,
  --rw leading_coeff_mul, rw hs,
  --rw prod_insert hx,
  rw ← coe_leading_coeff_monoid_hom, apply monoid_hom.map_prod,
>>>>>>> e856a64e
end

end integral_domain
end poly_big_ops
end polynomial<|MERGE_RESOLUTION|>--- conflicted
+++ resolved
@@ -82,44 +82,17 @@
   apply nat_degree_prod_eq', rw prod_ne_zero_iff,
   intros x hx, simp [h x hx],
 end
-<<<<<<< HEAD
-/-
-Really the next lemma should be an application of
-monoid_hom.map_prod
--/
-def leading_coeff.monoid_hom : polynomial R →* R :=
-=======
 
 def leading_coeff_monoid_hom : polynomial R →* R :=
->>>>>>> e856a64e
 {to_fun := leading_coeff, map_one' := by simp, map_mul' := leading_coeff_mul}
 
 @[simp] lemma coe_leading_coeff_monoid_hom (p : polynomial R) :
   leading_coeff_monoid_hom p = leading_coeff p := rfl
 
-<<<<<<< HEAD
-
-#check monoid_hom.map_list_prod
-
 lemma leading_coeff_prod :
   (∏ i in s, f i).leading_coeff = ∏ i in s, (f i).leading_coeff :=
 begin
-  -- why doesn't the following work?
-  -- rw monoid_hom.map_prod leading_coeff.monoid_hom,
-  induction s using finset.induction with x s hx hs, { simp },
-  rw prod_insert hx,
-  rw leading_coeff_mul, rw hs,
-  rw prod_insert hx,
-=======
-lemma leading_coeff_prod :
-  (∏ i in s, f i).leading_coeff = ∏ i in s, (f i).leading_coeff :=
-begin
-  --induction s using finset.induction with x s hx hs, { simp },
-  --rw prod_insert hx,
-  --rw leading_coeff_mul, rw hs,
-  --rw prod_insert hx,
   rw ← coe_leading_coeff_monoid_hom, apply monoid_hom.map_prod,
->>>>>>> e856a64e
 end
 
 end integral_domain
