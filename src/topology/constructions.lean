/-
Copyright (c) 2017 Johannes Hölzl. All rights reserved.
Released under Apache 2.0 license as described in the file LICENSE.
Authors: Johannes Hölzl, Mario Carneiro, Patrick Massot
-/
import topology.maps

/-!
# Constructions of new topological spaces from old ones

This file constructs products, sums, subtypes and quotients of topological spaces
and sets up their basic theory, such as criteria for maps into or out of these
constructions to be continuous; descriptions of the open sets, neighborhood filters,
and generators of these constructions; and their behavior with respect to embeddings
and other specific classes of maps.

## Implementation note

The constructed topologies are defined using induced and coinduced topologies
along with the complete lattice structure on topologies. Their universal properties
(for example, a map `X → Y × Z` is continuous if and only if both projections
`X → Y`, `X → Z` are) follow easily using order-theoretic descriptions of
continuity. With more work we can also extract descriptions of the open sets,
neighborhood filters and so on.

## Tags

product, sum, disjoint union, subspace, quotient space

-/

noncomputable theory

open topological_space set filter
open_locale classical topological_space filter

universes u v w x
variables {α : Type u} {β : Type v} {γ : Type w} {δ : Type x}

section constructions

instance {p : α → Prop} [t : topological_space α] : topological_space (subtype p) :=
induced coe t

instance {r : α → α → Prop} [t : topological_space α] : topological_space (quot r) :=
coinduced (quot.mk r) t

instance {s : setoid α} [t : topological_space α] : topological_space (quotient s) :=
coinduced quotient.mk t

instance [t₁ : topological_space α] [t₂ : topological_space β] : topological_space (α × β) :=
induced prod.fst t₁ ⊓ induced prod.snd t₂

instance [t₁ : topological_space α] [t₂ : topological_space β] : topological_space (α ⊕ β) :=
coinduced sum.inl t₁ ⊔ coinduced sum.inr t₂

instance {β : α → Type v} [t₂ : Πa, topological_space (β a)] : topological_space (sigma β) :=
⨆a, coinduced (sigma.mk a) (t₂ a)

instance Pi.topological_space {β : α → Type v} [t₂ : Πa, topological_space (β a)] :
  topological_space (Πa, β a) :=
⨅a, induced (λf, f a) (t₂ a)

instance ulift.topological_space [t : topological_space α] : topological_space (ulift.{v u} α) :=
t.induced ulift.down

lemma quotient_dense_of_dense [setoid α] [topological_space α] {s : set α} (H : ∀ x, x ∈ closure s) :
  closure (quotient.mk '' s) = univ :=
eq_univ_of_forall $ λ x, begin
  rw mem_closure_iff,
  intros U U_op x_in_U,
  let V := quotient.mk ⁻¹' U,
  cases quotient.exists_rep x with y y_x,
  have y_in_V : y ∈ V, by simp only [mem_preimage, y_x, x_in_U],
  have V_op : is_open V := U_op,
  obtain ⟨w, w_in_V, w_in_range⟩ : (V ∩ s).nonempty := mem_closure_iff.1 (H y) V V_op y_in_V,
  exact ⟨_, w_in_V, mem_image_of_mem quotient.mk w_in_range⟩
end

instance {p : α → Prop} [topological_space α] [discrete_topology α] :
  discrete_topology (subtype p) :=
⟨bot_unique $ assume s hs,
  ⟨coe '' s, is_open_discrete _, (set.preimage_image_eq _ subtype.coe_injective)⟩⟩

instance sum.discrete_topology [topological_space α] [topological_space β]
  [hα : discrete_topology α] [hβ : discrete_topology β] : discrete_topology (α ⊕ β) :=
⟨by unfold sum.topological_space; simp [hα.eq_bot, hβ.eq_bot]⟩

instance sigma.discrete_topology {β : α → Type v} [Πa, topological_space (β a)]
  [h : Πa, discrete_topology (β a)] : discrete_topology (sigma β) :=
⟨by { unfold sigma.topological_space, simp [λ a, (h a).eq_bot] }⟩

section topα

variable [topological_space α]

/-
The 𝓝 filter and the subspace topology.
-/

theorem mem_nhds_subtype (s : set α) (a : {x // x ∈ s}) (t : set {x // x ∈ s}) :
  t ∈ 𝓝 a ↔ ∃ u ∈ 𝓝 (a : α), coe ⁻¹' u ⊆ t :=
mem_nhds_induced coe a t

theorem nhds_subtype (s : set α) (a : {x // x ∈ s}) :
  𝓝 a = comap coe (𝓝 (a : α)) :=
nhds_induced coe a

end topα

end constructions


section prod
variables [topological_space α] [topological_space β] [topological_space γ] [topological_space δ]

@[continuity] lemma continuous_fst : continuous (@prod.fst α β) :=
continuous_inf_dom_left continuous_induced_dom

lemma continuous_at_fst {p : α × β} : continuous_at prod.fst p :=
continuous_fst.continuous_at

@[continuity] lemma continuous_snd : continuous (@prod.snd α β) :=
continuous_inf_dom_right continuous_induced_dom

lemma continuous_at_snd {p : α × β} : continuous_at prod.snd p :=
continuous_snd.continuous_at

@[continuity] lemma continuous.prod_mk {f : γ → α} {g : γ → β}
  (hf : continuous f) (hg : continuous g) : continuous (λx, (f x, g x)) :=
continuous_inf_rng (continuous_induced_rng hf) (continuous_induced_rng hg)

lemma continuous.prod_map {f : γ → α} {g : δ → β} (hf : continuous f) (hg : continuous g) :
  continuous (λ x : γ × δ, (f x.1, g x.2)) :=
(hf.comp continuous_fst).prod_mk (hg.comp continuous_snd)

lemma filter.eventually.prod_inl_nhds {p : α → Prop} {a : α}  (h : ∀ᶠ x in 𝓝 a, p x) (b : β) :
  ∀ᶠ x in 𝓝 (a, b), p (x : α × β).1 :=
continuous_at_fst h

lemma filter.eventually.prod_inr_nhds {p : β → Prop} {b : β} (h : ∀ᶠ x in 𝓝 b, p x) (a : α) :
  ∀ᶠ x in 𝓝 (a, b), p (x : α × β).2 :=
continuous_at_snd h

lemma filter.eventually.prod_mk_nhds {pa : α → Prop} {a} (ha : ∀ᶠ x in 𝓝 a, pa x)
  {pb : β → Prop} {b} (hb : ∀ᶠ y in 𝓝 b, pb y) :
  ∀ᶠ p in 𝓝 (a, b), pa (p : α × β).1 ∧ pb p.2 :=
(ha.prod_inl_nhds b).and (hb.prod_inr_nhds a)

lemma continuous_swap : continuous (prod.swap : α × β → β × α) :=
continuous.prod_mk continuous_snd continuous_fst

lemma is_open_prod {s : set α} {t : set β} (hs : is_open s) (ht : is_open t) :
  is_open (set.prod s t) :=
is_open_inter (continuous_fst s hs) (continuous_snd t ht)

lemma nhds_prod_eq {a : α} {b : β} : 𝓝 (a, b) = filter.prod (𝓝 a) (𝓝 b) :=
by rw [filter.prod, prod.topological_space, nhds_inf, nhds_induced, nhds_induced]

instance [discrete_topology α] [discrete_topology β] : discrete_topology (α × β) :=
⟨eq_of_nhds_eq_nhds $ assume ⟨a, b⟩,
  by rw [nhds_prod_eq, nhds_discrete α, nhds_discrete β, nhds_bot, filter.prod_pure_pure]⟩

lemma prod_mem_nhds_sets {s : set α} {t : set β} {a : α} {b : β}
  (ha : s ∈ 𝓝 a) (hb : t ∈ 𝓝 b) : set.prod s t ∈ 𝓝 (a, b) :=
by rw [nhds_prod_eq]; exact prod_mem_prod ha hb

lemma nhds_swap (a : α) (b : β) : 𝓝 (a, b) = (𝓝 (b, a)).map prod.swap :=
by rw [nhds_prod_eq, filter.prod_comm, nhds_prod_eq]; refl

lemma filter.tendsto.prod_mk_nhds {γ} {a : α} {b : β} {f : filter γ} {ma : γ → α} {mb : γ → β}
  (ha : tendsto ma f (𝓝 a)) (hb : tendsto mb f (𝓝 b)) :
  tendsto (λc, (ma c, mb c)) f (𝓝 (a, b)) :=
by rw [nhds_prod_eq]; exact filter.tendsto.prod_mk ha hb

lemma filter.eventually.curry_nhds {p : α × β → Prop} {x : α} {y : β} (h : ∀ᶠ x in 𝓝 (x, y), p x) :
  ∀ᶠ x' in 𝓝 x, ∀ᶠ y' in 𝓝 y, p (x', y') :=
by { rw [nhds_prod_eq] at h, exact h.curry }

lemma continuous_at.prod {f : α → β} {g : α → γ} {x : α}
  (hf : continuous_at f x) (hg : continuous_at g x) : continuous_at (λx, (f x, g x)) x :=
hf.prod_mk_nhds hg

lemma continuous_at.prod_map {f : α → γ} {g : β → δ} {p : α × β}
  (hf : continuous_at f p.fst) (hg : continuous_at g p.snd) :
  continuous_at (λ p : α × β, (f p.1, g p.2)) p :=
(hf.comp continuous_fst.continuous_at).prod (hg.comp continuous_snd.continuous_at)

lemma continuous_at.prod_map' {f : α → γ} {g : β → δ} {x : α} {y : β}
  (hf : continuous_at f x) (hg : continuous_at g y) :
  continuous_at (λ p : α × β, (f p.1, g p.2)) (x, y) :=
have hf : continuous_at f (x, y).fst, from hf,
have hg : continuous_at g (x, y).snd, from hg,
hf.prod_map hg

lemma prod_generate_from_generate_from_eq {α : Type*} {β : Type*} {s : set (set α)} {t : set (set β)}
  (hs : ⋃₀ s = univ) (ht : ⋃₀ t = univ) :
  @prod.topological_space α β (generate_from s) (generate_from t) =
  generate_from {g | ∃u∈s, ∃v∈t, g = set.prod u v} :=
let G := generate_from {g | ∃u∈s, ∃v∈t, g = set.prod u v} in
le_antisymm
  (le_generate_from $ assume g ⟨u, hu, v, hv, g_eq⟩, g_eq.symm ▸
    @is_open_prod _ _ (generate_from s) (generate_from t) _ _
      (generate_open.basic _ hu) (generate_open.basic _ hv))
  (le_inf
    (coinduced_le_iff_le_induced.mp $ le_generate_from $ assume u hu,
      have (⋃v∈t, set.prod u v) = prod.fst ⁻¹' u,
        from calc (⋃v∈t, set.prod u v) = set.prod u univ :
            set.ext $ assume ⟨a, b⟩, by rw ← ht; simp [and.left_comm] {contextual:=tt}
          ... = prod.fst ⁻¹' u : by simp [set.prod, preimage],
      show G.is_open (prod.fst ⁻¹' u),
        from this ▸ @is_open_Union _ _ G _ $ assume v, @is_open_Union _ _ G _ $ assume hv,
          generate_open.basic _ ⟨_, hu, _, hv, rfl⟩)
    (coinduced_le_iff_le_induced.mp $ le_generate_from $ assume v hv,
      have (⋃u∈s, set.prod u v) = prod.snd ⁻¹' v,
        from calc (⋃u∈s, set.prod u v) = set.prod univ v:
            set.ext $ assume ⟨a, b⟩, by rw [←hs]; by_cases b ∈ v; simp [h] {contextual:=tt}
          ... = prod.snd ⁻¹' v : by simp [set.prod, preimage],
      show G.is_open (prod.snd ⁻¹' v),
        from this ▸ @is_open_Union _ _ G _ $ assume u, @is_open_Union _ _ G _ $ assume hu,
          generate_open.basic _ ⟨_, hu, _, hv, rfl⟩))

lemma prod_eq_generate_from :
  prod.topological_space =
  generate_from {g | ∃(s:set α) (t:set β), is_open s ∧ is_open t ∧ g = set.prod s t} :=
le_antisymm
  (le_generate_from $ assume g ⟨s, t, hs, ht, g_eq⟩, g_eq.symm ▸ is_open_prod hs ht)
  (le_inf
    (ball_image_of_ball $ λt ht, generate_open.basic _ ⟨t, univ, by simpa [set.prod_eq] using ht⟩)
    (ball_image_of_ball $ λt ht, generate_open.basic _ ⟨univ, t, by simpa [set.prod_eq] using ht⟩))

lemma is_open_prod_iff {s : set (α×β)} : is_open s ↔
  (∀a b, (a, b) ∈ s → ∃u v, is_open u ∧ is_open v ∧ a ∈ u ∧ b ∈ v ∧ set.prod u v ⊆ s) :=
begin
  rw [is_open_iff_nhds],
  simp [nhds_prod_eq, mem_prod_iff],
  simp [mem_nhds_sets_iff],
  exact forall_congr (assume a, ball_congr $ assume b h,
    ⟨assume ⟨u', ⟨u, us, uo, au⟩, v', ⟨v, vs, vo, bv⟩, h⟩,
      ⟨u, uo, v, vo, au, bv, subset.trans (set.prod_mono us vs) h⟩,
      assume ⟨u, uo, v, vo, au, bv, h⟩,
      ⟨u, ⟨u, subset.refl u, uo, au⟩, v, ⟨v, subset.refl v, vo, bv⟩, h⟩⟩)
end

/-- Given an open neighborhood `s` of `(x, x)`, then `(x, x)` has a square open neighborhood
  that is a subset of `s`. -/
lemma exists_nhds_square {s : set (α × α)} (hs : is_open s) {x : α} (hx : (x, x) ∈ s) :
  ∃U, is_open U ∧ x ∈ U ∧ set.prod U U ⊆ s :=
begin
  rcases is_open_prod_iff.mp hs x x hx with ⟨u, v, hu, hv, h1x, h2x, h2s⟩,
  refine ⟨u ∩ v, is_open_inter hu hv, ⟨h1x, h2x⟩, subset.trans _ h2s⟩,
  simp only [prod_subset_prod_iff, inter_subset_left, true_or, inter_subset_right, and_self],
end

/-- The first projection in a product of topological spaces sends open sets to open sets. -/
lemma is_open_map_fst : is_open_map (@prod.fst α β) :=
begin
  assume s hs,
  rw is_open_iff_forall_mem_open,
  assume x xs,
  rw mem_image_eq at xs,
  rcases xs with ⟨⟨y₁, y₂⟩, ys, yx⟩,
  rcases is_open_prod_iff.1 hs _ _ ys with ⟨o₁, o₂, o₁_open, o₂_open, yo₁, yo₂, ho⟩,
  simp at yx,
  rw yx at yo₁,
  refine ⟨o₁, _, o₁_open, yo₁⟩,
  assume z zs,
  rw mem_image_eq,
  exact ⟨(z, y₂), ho (by simp [zs, yo₂]), rfl⟩
end

/-- The second projection in a product of topological spaces sends open sets to open sets. -/
lemma is_open_map_snd : is_open_map (@prod.snd α β) :=
begin
  /- This lemma could be proved by composing the fact that the first projection is open, and
  exchanging coordinates is a homeomorphism, hence open. As the `prod_comm` homeomorphism is defined
  later, we rather go for the direct proof, copy-pasting the proof for the first projection. -/
  assume s hs,
  rw is_open_iff_forall_mem_open,
  assume x xs,
  rw mem_image_eq at xs,
  rcases xs with ⟨⟨y₁, y₂⟩, ys, yx⟩,
  rcases is_open_prod_iff.1 hs _ _ ys with ⟨o₁, o₂, o₁_open, o₂_open, yo₁, yo₂, ho⟩,
  simp at yx,
  rw yx at yo₂,
  refine ⟨o₂, _, o₂_open, yo₂⟩,
  assume z zs,
  rw mem_image_eq,
  exact ⟨(y₁, z), ho (by simp [zs, yo₁]), rfl⟩
end

/-- A product set is open in a product space if and only if each factor is open, or one of them is
empty -/
lemma is_open_prod_iff' {s : set α} {t : set β} :
  is_open (set.prod s t) ↔ (is_open s ∧ is_open t) ∨ (s = ∅) ∨ (t = ∅) :=
begin
  cases (set.prod s t).eq_empty_or_nonempty with h h,
  { simp [h, prod_eq_empty_iff.1 h] },
  { have st : s.nonempty ∧ t.nonempty, from prod_nonempty_iff.1 h,
    split,
    { assume H : is_open (set.prod s t),
      refine or.inl ⟨_, _⟩,
      show is_open s,
      { rw ← fst_image_prod s st.2,
        exact is_open_map_fst _ H },
      show is_open t,
      { rw ← snd_image_prod st.1 t,
        exact is_open_map_snd _ H } },
    { assume H,
      simp [st.1.ne_empty, st.2.ne_empty] at H,
      exact is_open_prod H.1 H.2 } }
end

lemma closure_prod_eq {s : set α} {t : set β} :
  closure (set.prod s t) = set.prod (closure s) (closure t) :=
set.ext $ assume ⟨a, b⟩,
have filter.prod (𝓝 a) (𝓝 b) ⊓ 𝓟 (set.prod s t) =
  filter.prod (𝓝 a ⊓ 𝓟 s) (𝓝 b ⊓ 𝓟 t),
  by rw [←prod_inf_prod, prod_principal_principal],
by simp [closure_eq_cluster_pts, cluster_pt, nhds_prod_eq, this]; exact prod_ne_bot

lemma mem_closure2 {s : set α} {t : set β} {u : set γ} {f : α → β → γ} {a : α} {b : β}
  (hf : continuous (λp:α×β, f p.1 p.2)) (ha : a ∈ closure s) (hb : b ∈ closure t)
  (hu : ∀a b, a ∈ s → b ∈ t → f a b ∈ u) :
  f a b ∈ closure u :=
have (a, b) ∈ closure (set.prod s t), by rw [closure_prod_eq]; from ⟨ha, hb⟩,
show (λp:α×β, f p.1 p.2) (a, b) ∈ closure u, from
  mem_closure hf this $ assume ⟨a, b⟩ ⟨ha, hb⟩, hu a b ha hb

lemma is_closed_prod {s₁ : set α} {s₂ : set β} (h₁ : is_closed s₁) (h₂ : is_closed s₂) :
  is_closed (set.prod s₁ s₂) :=
closure_eq_iff_is_closed.mp $ by simp only [h₁.closure_eq, h₂.closure_eq, closure_prod_eq]

lemma inducing.prod_mk {f : α → β} {g : γ → δ} (hf : inducing f) (hg : inducing g) :
  inducing (λx:α×γ, (f x.1, g x.2)) :=
⟨by rw [prod.topological_space, prod.topological_space, hf.induced, hg.induced,
         induced_compose, induced_compose, induced_inf, induced_compose, induced_compose]⟩

lemma embedding.prod_mk {f : α → β} {g : γ → δ} (hf : embedding f) (hg : embedding g) :
  embedding (λx:α×γ, (f x.1, g x.2)) :=
{ inj := assume ⟨x₁, x₂⟩ ⟨y₁, y₂⟩, by simp; exact assume h₁ h₂, ⟨hf.inj h₁, hg.inj h₂⟩,
  ..hf.to_inducing.prod_mk hg.to_inducing }

protected lemma is_open_map.prod {f : α → β} {g : γ → δ} (hf : is_open_map f) (hg : is_open_map g) :
  is_open_map (λ p : α × γ, (f p.1, g p.2)) :=
begin
  rw [is_open_map_iff_nhds_le],
  rintros ⟨a, b⟩,
  rw [nhds_prod_eq, nhds_prod_eq, ← filter.prod_map_map_eq],
  exact filter.prod_mono (is_open_map_iff_nhds_le.1 hf a) (is_open_map_iff_nhds_le.1 hg b)
end

protected lemma open_embedding.prod {f : α → β} {g : γ → δ}
  (hf : open_embedding f) (hg : open_embedding g) : open_embedding (λx:α×γ, (f x.1, g x.2)) :=
open_embedding_of_embedding_open (hf.1.prod_mk hg.1)
  (hf.is_open_map.prod hg.is_open_map)

lemma embedding_graph {f : α → β} (hf : continuous f) : embedding (λx, (x, f x)) :=
embedding_of_embedding_compose (continuous_id.prod_mk hf) continuous_fst embedding_id

end prod

section sum
open sum
variables [topological_space α] [topological_space β] [topological_space γ]

<<<<<<< HEAD
@[continuity] lemma continuous_inl : continuous (@sum.inl α β) :=
continuous_sup_rng_left continuous_coinduced_rng

@[continuity] lemma continuous_inr : continuous (@sum.inr α β) :=
=======
lemma continuous_inl : continuous (@inl α β) :=
continuous_sup_rng_left continuous_coinduced_rng

lemma continuous_inr : continuous (@inr α β) :=
>>>>>>> f81568a3
continuous_sup_rng_right continuous_coinduced_rng

@[continuity] lemma continuous_sum_rec {f : α → γ} {g : β → γ}
  (hf : continuous f) (hg : continuous g) : @continuous (α ⊕ β) γ _ _ (@sum.rec α β (λ_, γ) f g) :=
continuous_sup_dom hf hg

lemma is_open_sum_iff {s : set (α ⊕ β)} :
  is_open s ↔ is_open (inl ⁻¹' s) ∧ is_open (inr ⁻¹' s) :=
iff.rfl

lemma is_open_map_sum {f : α ⊕ β → γ}
  (h₁ : is_open_map (λ a, f (inl a))) (h₂ : is_open_map (λ b, f (inr b))) :
  is_open_map f :=
begin
  intros u hu,
  rw is_open_sum_iff at hu,
  cases hu with hu₁ hu₂,
  have : u = inl '' (inl ⁻¹' u) ∪ inr '' (inr ⁻¹' u),
  { ext (_|_); simp },
  rw [this, set.image_union, set.image_image, set.image_image],
  exact is_open_union (h₁ _ hu₁) (h₂ _ hu₂)
end

lemma embedding_inl : embedding (@inl α β) :=
{ induced := begin
    unfold sum.topological_space,
    apply le_antisymm,
    { rw ← coinduced_le_iff_le_induced, exact le_sup_left },
    { intros u hu, existsi (inl '' u),
      change
        (is_open (inl ⁻¹' (@inl α β '' u)) ∧
         is_open (inr ⁻¹' (@inl α β '' u))) ∧
        inl ⁻¹' (inl '' u) = u,
      have : inl ⁻¹' (@inl α β '' u) = u :=
        preimage_image_eq u (λ _ _, inl.inj_iff.mp), rw this,
      have : inr ⁻¹' (@inl α β '' u) = ∅ :=
        eq_empty_iff_forall_not_mem.mpr (assume a ⟨b, _, h⟩, inl_ne_inr h), rw this,
      exact ⟨⟨hu, is_open_empty⟩, rfl⟩ }
  end,
  inj := λ _ _, inl.inj_iff.mp }

lemma embedding_inr : embedding (@inr α β) :=
{ induced := begin
    unfold sum.topological_space,
    apply le_antisymm,
    { rw ← coinduced_le_iff_le_induced, exact le_sup_right },
    { intros u hu, existsi (inr '' u),
      change
        (is_open (inl ⁻¹' (@inr α β '' u)) ∧
         is_open (inr ⁻¹' (@inr α β '' u))) ∧
        inr ⁻¹' (inr '' u) = u,
      have : inl ⁻¹' (@inr α β '' u) = ∅ :=
        eq_empty_iff_forall_not_mem.mpr (assume b ⟨a, _, h⟩, inr_ne_inl h), rw this,
      have : inr ⁻¹' (@inr α β '' u) = u :=
        preimage_image_eq u (λ _ _, inr.inj_iff.mp), rw this,
      exact ⟨⟨is_open_empty, hu⟩, rfl⟩ }
  end,
  inj := λ _ _, inr.inj_iff.mp }

lemma open_embedding_inl : open_embedding (inl : α → α ⊕ β) :=
{ open_range := begin
    rw is_open_sum_iff,
    convert and.intro is_open_univ is_open_empty;
    { ext, simp }
  end,
  .. embedding_inl }

lemma open_embedding_inr : open_embedding (inr : β → α ⊕ β) :=
{ open_range := begin
    rw is_open_sum_iff,
    convert and.intro is_open_empty is_open_univ;
    { ext, simp }
  end,
  .. embedding_inr }

end sum

section subtype
variables [topological_space α] [topological_space β] [topological_space γ] {p : α → Prop}

lemma embedding_subtype_coe : embedding (coe : subtype p → α) :=
⟨⟨rfl⟩, subtype.coe_injective⟩

@[continuity] lemma continuous_subtype_val : continuous (@subtype.val α p) :=
continuous_induced_dom

lemma continuous_subtype_coe : continuous (coe : subtype p → α) :=
continuous_subtype_val

lemma is_open.open_embedding_subtype_coe {s : set α} (hs : is_open s) :
  open_embedding (coe : s → α) :=
{ induced := rfl,
  inj := subtype.coe_injective,
  open_range := (subtype.range_coe : range coe = s).symm ▸  hs }

lemma is_open.is_open_map_subtype_coe {s : set α} (hs : is_open s) :
  is_open_map (coe : s → α) :=
hs.open_embedding_subtype_coe.is_open_map

lemma is_open_map.restrict {f : α → β} (hf : is_open_map f) {s : set α} (hs : is_open s) :
  is_open_map (s.restrict f) :=
hf.comp hs.is_open_map_subtype_coe

lemma is_closed.closed_embedding_subtype_coe {s : set α} (hs : is_closed s) :
  closed_embedding (coe : {x // x ∈ s} → α) :=
{ induced := rfl,
  inj := subtype.coe_injective,
  closed_range := (subtype.range_coe : range coe = s).symm ▸ hs }

@[continuity] lemma continuous_subtype_mk {f : β → α}
  (hp : ∀x, p (f x)) (h : continuous f) : continuous (λx, (⟨f x, hp x⟩ : subtype p)) :=
continuous_induced_rng h

lemma continuous_inclusion {s t : set α} (h : s ⊆ t) : continuous (inclusion h) :=
continuous_subtype_mk _ continuous_subtype_coe

lemma continuous_at_subtype_coe {p : α → Prop} {a : subtype p} :
  continuous_at (coe : subtype p → α) a :=
continuous_iff_continuous_at.mp continuous_subtype_coe _

lemma map_nhds_subtype_coe_eq {a : α} (ha : p a) (h : {a | p a} ∈ 𝓝 a) :
  map (coe : subtype p → α) (𝓝 ⟨a, ha⟩) = 𝓝 a :=
map_nhds_induced_eq $ by simpa only [subtype.coe_mk, subtype.range_coe] using h

lemma nhds_subtype_eq_comap {a : α} {h : p a} :
  𝓝 (⟨a, h⟩ : subtype p) = comap coe (𝓝 a) :=
nhds_induced _ _

lemma tendsto_subtype_rng {β : Type*} {p : α → Prop} {b : filter β} {f : β → subtype p} :
  ∀{a:subtype p}, tendsto f b (𝓝 a) ↔ tendsto (λx, (f x : α)) b (𝓝 (a : α))
| ⟨a, ha⟩ := by rw [nhds_subtype_eq_comap, tendsto_comap_iff, subtype.coe_mk]

lemma continuous_subtype_nhds_cover {ι : Sort*} {f : α → β} {c : ι → α → Prop}
  (c_cover : ∀x:α, ∃i, {x | c i x} ∈ 𝓝 x)
  (f_cont  : ∀i, continuous (λ(x : subtype (c i)), f x)) :
  continuous f :=
continuous_iff_continuous_at.mpr $ assume x,
  let ⟨i, (c_sets : {x | c i x} ∈ 𝓝 x)⟩ := c_cover x in
  let x' : subtype (c i) := ⟨x, mem_of_nhds c_sets⟩ in
  calc map f (𝓝 x) = map f (map coe (𝓝 x')) :
      congr_arg (map f) (map_nhds_subtype_coe_eq _ $ c_sets).symm
    ... = map (λx:subtype (c i), f x) (𝓝 x') : rfl
    ... ≤ 𝓝 (f x) : continuous_iff_continuous_at.mp (f_cont i) x'

lemma continuous_subtype_is_closed_cover {ι : Sort*} {f : α → β} (c : ι → α → Prop)
  (h_lf : locally_finite (λi, {x | c i x}))
  (h_is_closed : ∀i, is_closed {x | c i x})
  (h_cover : ∀x, ∃i, c i x)
  (f_cont  : ∀i, continuous (λ(x : subtype (c i)), f x)) :
  continuous f :=
continuous_iff_is_closed.mpr $
  assume s hs,
  have ∀i, is_closed ((coe : {x | c i x} → α) '' (f ∘ coe ⁻¹' s)),
    from assume i,
    embedding_is_closed embedding_subtype_coe
      (by simp [subtype.range_coe]; exact h_is_closed i)
      (continuous_iff_is_closed.mp (f_cont i) _ hs),
  have is_closed (⋃i, (coe : {x | c i x} → α) '' (f ∘ coe ⁻¹' s)),
    from is_closed_Union_of_locally_finite
      (locally_finite_subset h_lf $ assume i x ⟨⟨x', hx'⟩, _, heq⟩, heq ▸ hx')
      this,
  have f ⁻¹' s = (⋃i, (coe : {x | c i x} → α) '' (f ∘ coe ⁻¹' s)),
  begin
    apply set.ext,
    have : ∀ (x : α), f x ∈ s ↔ ∃ (i : ι), c i x ∧ f x ∈ s :=
      λ x, ⟨λ hx, let ⟨i, hi⟩ := h_cover x in ⟨i, hi, hx⟩,
            λ ⟨i, hi, hx⟩, hx⟩,
    simpa [and.comm, @and.left_comm (c _ _), ← exists_and_distrib_right],
  end,
  by rwa [this]

lemma closure_subtype {x : {a // p a}} {s : set {a // p a}}:
  x ∈ closure s ↔ (x : α) ∈ closure ((coe : _ → α) '' s) :=
closure_induced $ assume x y, subtype.eq

end subtype

section quotient
variables [topological_space α] [topological_space β] [topological_space γ]
variables {r : α → α → Prop} {s : setoid α}

lemma quotient_map_quot_mk : quotient_map (@quot.mk α r) :=
⟨quot.exists_rep, rfl⟩

@[continuity] lemma continuous_quot_mk : continuous (@quot.mk α r) :=
continuous_coinduced_rng

@[continuity] lemma continuous_quot_lift {f : α → β} (hr : ∀ a b, r a b → f a = f b)
  (h : continuous f) : continuous (quot.lift f hr : quot r → β) :=
continuous_coinduced_dom h

lemma quotient_map_quotient_mk : quotient_map (@quotient.mk α s) :=
quotient_map_quot_mk

lemma continuous_quotient_mk : continuous (@quotient.mk α s) :=
continuous_coinduced_rng

lemma continuous_quotient_lift {f : α → β} (hs : ∀ a b, a ≈ b → f a = f b)
  (h : continuous f) : continuous (quotient.lift f hs : quotient s → β) :=
continuous_coinduced_dom h

end quotient

section pi
variables {ι : Type*} {π : ι → Type*}

lemma continuous_pi [topological_space α] [∀i, topological_space (π i)] {f : α → Πi:ι, π i}
  (h : ∀i, continuous (λa, f a i)) : continuous f :=
continuous_infi_rng $ assume i, continuous_induced_rng $ h i

lemma continuous_apply [∀i, topological_space (π i)] (i : ι) :
  continuous (λp:Πi, π i, p i) :=
continuous_infi_dom continuous_induced_dom

/-- Embedding a factor into a product space (by fixing arbitrarily all the other coordinates) is
continuous. -/
lemma continuous_update [decidable_eq ι] [∀i, topological_space (π i)] {i : ι} {f : Πi:ι, π i} :
  continuous (λ x : π i, function.update f i x) :=
begin
  refine continuous_pi (λj, _),
  by_cases h : j = i,
  { rw h,
    simpa using continuous_id },
  { simpa [h] using continuous_const }
end

lemma nhds_pi [t : ∀i, topological_space (π i)] {a : Πi, π i} :
  𝓝 a = (⨅i, comap (λx, x i) (𝓝 (a i))) :=
calc 𝓝 a = (⨅i, @nhds _ (@topological_space.induced _ _ (λx:Πi, π i, x i) (t i)) a) : nhds_infi
  ... = (⨅i, comap (λx, x i) (𝓝 (a i))) : by simp [nhds_induced]

lemma is_open_set_pi [∀a, topological_space (π a)] {i : set ι} {s : Πa, set (π a)}
  (hi : finite i) (hs : ∀a∈i, is_open (s a)) : is_open (pi i s) :=
by rw [pi_def]; exact (is_open_bInter hi $ assume a ha, continuous_apply a _ $ hs a ha)

lemma pi_eq_generate_from [∀a, topological_space (π a)] :
  Pi.topological_space =
  generate_from {g | ∃(s:Πa, set (π a)) (i : finset ι), (∀a∈i, is_open (s a)) ∧ g = pi ↑i s} :=
le_antisymm
  (le_generate_from $ assume g ⟨s, i, hi, eq⟩, eq.symm ▸ is_open_set_pi (finset.finite_to_set _) hi)
  (le_infi $ assume a s ⟨t, ht, s_eq⟩, generate_open.basic _ $
    ⟨function.update (λa, univ) a t, {a}, by simpa using ht, by ext f; simp [s_eq.symm, pi]⟩)

lemma pi_generate_from_eq {g : Πa, set (set (π a))} :
  @Pi.topological_space ι π (λa, generate_from (g a)) =
  generate_from {t | ∃(s:Πa, set (π a)) (i : finset ι), (∀a∈i, s a ∈ g a) ∧ t = pi ↑i s} :=
let G := {t | ∃(s:Πa, set (π a)) (i : finset ι), (∀a∈i, s a ∈ g a) ∧ t = pi ↑i s} in
begin
  rw [pi_eq_generate_from],
  refine le_antisymm (generate_from_mono _) (le_generate_from _),
  exact assume s ⟨t, i, ht, eq⟩, ⟨t, i, assume a ha, generate_open.basic _ (ht a ha), eq⟩,
  { rintros s ⟨t, i, hi, rfl⟩,
    rw [pi_def],
    apply is_open_bInter (finset.finite_to_set _),
    assume a ha, show ((generate_from G).coinduced (λf:Πa, π a, f a)).is_open (t a),
    refine le_generate_from _ _ (hi a ha),
    exact assume s hs, generate_open.basic _ ⟨function.update (λa, univ) a s, {a}, by simp [hs]⟩ }
end

lemma pi_generate_from_eq_fintype {g : Πa, set (set (π a))} [fintype ι] (hg : ∀a, ⋃₀ g a = univ) :
  @Pi.topological_space ι π (λa, generate_from (g a)) =
  generate_from {t | ∃(s:Πa, set (π a)), (∀a, s a ∈ g a) ∧ t = pi univ s} :=
let G := {t | ∃(s:Πa, set (π a)), (∀a, s a ∈ g a) ∧ t = pi univ s} in
begin
  rw [pi_generate_from_eq],
  refine le_antisymm (generate_from_mono _) (le_generate_from _),
  exact assume s ⟨t, ht, eq⟩, ⟨t, finset.univ, by simp [ht, eq]⟩,
  { rintros s ⟨t, i, ht, rfl⟩,
    apply is_open_iff_forall_mem_open.2 _,
    assume f hf,
    choose c hc using show ∀a, ∃s, s ∈ g a ∧ f a ∈ s,
    { assume a, have : f a ∈ ⋃₀ g a, { rw [hg], apply mem_univ }, simpa },
    refine ⟨pi univ (λa, if a ∈ i then t a else (c : Πa, set (π a)) a), _, _, _⟩,
    { simp [pi_if] },
    { refine generate_open.basic _ ⟨_, assume a, _, rfl⟩,
      by_cases a ∈ i; simp [*, pi] at * },
    { have : f ∈ pi {a | a ∉ i} c, { simp [*, pi] at * },
      simpa [pi_if, hf] } }
end

end pi

section sigma
variables {ι : Type*} {σ : ι → Type*} [Π i, topological_space (σ i)]

lemma continuous_sigma_mk {i : ι} : continuous (@sigma.mk ι σ i) :=
continuous_supr_rng continuous_coinduced_rng

lemma is_open_sigma_iff {s : set (sigma σ)} : is_open s ↔ ∀ i, is_open (sigma.mk i ⁻¹' s) :=
by simp only [is_open_supr_iff, is_open_coinduced]

lemma is_closed_sigma_iff {s : set (sigma σ)} : is_closed s ↔ ∀ i, is_closed (sigma.mk i ⁻¹' s) :=
is_open_sigma_iff

lemma is_open_map_sigma_mk {i : ι} : is_open_map (@sigma.mk ι σ i) :=
begin
  intros s hs,
  rw is_open_sigma_iff,
  intro j,
  classical,
  by_cases h : i = j,
  { subst j,
    convert hs,
    exact set.preimage_image_eq _ sigma_mk_injective },
  { convert is_open_empty,
    apply set.eq_empty_of_subset_empty,
    rintro x ⟨y, _, hy⟩,
    have : i = j, by cc,
    contradiction }
end

lemma is_open_range_sigma_mk {i : ι} : is_open (set.range (@sigma.mk ι σ i)) :=
by { rw ←set.image_univ, exact is_open_map_sigma_mk _ is_open_univ }

lemma is_closed_map_sigma_mk {i : ι} : is_closed_map (@sigma.mk ι σ i) :=
begin
  intros s hs,
  rw is_closed_sigma_iff,
  intro j,
  classical,
  by_cases h : i = j,
  { subst j,
    convert hs,
    exact set.preimage_image_eq _ sigma_mk_injective },
  { convert is_closed_empty,
    apply set.eq_empty_of_subset_empty,
    rintro x ⟨y, _, hy⟩,
    have : i = j, by cc,
    contradiction }
end

lemma is_closed_sigma_mk {i : ι} : is_closed (set.range (@sigma.mk ι σ i)) :=
by { rw ←set.image_univ, exact is_closed_map_sigma_mk _ is_closed_univ }

lemma open_embedding_sigma_mk {i : ι} : open_embedding (@sigma.mk ι σ i) :=
open_embedding_of_continuous_injective_open
  continuous_sigma_mk sigma_mk_injective is_open_map_sigma_mk

lemma closed_embedding_sigma_mk {i : ι} : closed_embedding (@sigma.mk ι σ i) :=
closed_embedding_of_continuous_injective_closed
  continuous_sigma_mk sigma_mk_injective is_closed_map_sigma_mk

lemma embedding_sigma_mk {i : ι} : embedding (@sigma.mk ι σ i) :=
closed_embedding_sigma_mk.1

/-- A map out of a sum type is continuous if its restriction to each summand is. -/
lemma continuous_sigma [topological_space β] {f : sigma σ → β}
  (h : ∀ i, continuous (λ a, f ⟨i, a⟩)) : continuous f :=
continuous_supr_dom (λ i, continuous_coinduced_dom (h i))

lemma continuous_sigma_map {κ : Type*} {τ : κ → Type*} [Π k, topological_space (τ k)]
  {f₁ : ι → κ} {f₂ : Π i, σ i → τ (f₁ i)} (hf : ∀ i, continuous (f₂ i)) :
  continuous (sigma.map f₁ f₂) :=
continuous_sigma $ λ i,
  show continuous (λ a, sigma.mk (f₁ i) (f₂ i a)),
  from continuous_sigma_mk.comp (hf i)

lemma is_open_map_sigma [topological_space β] {f : sigma σ → β}
  (h : ∀ i, is_open_map (λ a, f ⟨i, a⟩)) : is_open_map f :=
begin
  intros s hs,
  rw is_open_sigma_iff at hs,
  have : s = ⋃ i, sigma.mk i '' (sigma.mk i ⁻¹' s),
  { rw Union_image_preimage_sigma_mk_eq_self },
  rw this,
  rw [image_Union],
  apply is_open_Union,
  intro i,
  rw [image_image],
  exact h i _ (hs i)
end

/-- The sum of embeddings is an embedding. -/
lemma embedding_sigma_map {τ : ι → Type*} [Π i, topological_space (τ i)]
  {f : Π i, σ i → τ i} (hf : ∀ i, embedding (f i)) : embedding (sigma.map id f) :=
begin
  refine ⟨⟨_⟩, function.injective_id.sigma_map (λ i, (hf i).inj)⟩,
  refine le_antisymm
    (continuous_iff_le_induced.mp (continuous_sigma_map (λ i, (hf i).continuous))) _,
  intros s hs,
  replace hs := is_open_sigma_iff.mp hs,
  have : ∀ i, ∃ t, is_open t ∧ f i ⁻¹' t = sigma.mk i ⁻¹' s,
  { intro i,
    apply is_open_induced_iff.mp,
    convert hs i,
    exact (hf i).induced.symm },
  choose t ht using this,
  apply is_open_induced_iff.mpr,
  refine ⟨⋃ i, sigma.mk i '' t i, is_open_Union (λ i, is_open_map_sigma_mk _ (ht i).1), _⟩,
  ext ⟨i, x⟩,
  change (sigma.mk i (f i x) ∈ ⋃ (i : ι), sigma.mk i '' t i) ↔ x ∈ sigma.mk i ⁻¹' s,
  rw [←(ht i).2, mem_Union],
  split,
  { rintro ⟨j, hj⟩,
    rw mem_image at hj,
    rcases hj with ⟨y, hy₁, hy₂⟩,
    rcases sigma.mk.inj_iff.mp hy₂ with ⟨rfl, hy⟩,
    replace hy := eq_of_heq hy,
    subst y,
    exact hy₁ },
  { intro hx,
    use i,
    rw mem_image,
    exact ⟨f i x, hx, rfl⟩ }
end

end sigma

section ulift

@[continuity] lemma continuous_ulift_down [topological_space α] :
  continuous (ulift.down : ulift.{v u} α → α) :=
continuous_induced_dom

@[continuity] lemma continuous_ulift_up [topological_space α] :
  continuous (ulift.up : α → ulift.{v u} α) :=
continuous_induced_rng continuous_id

end ulift

lemma mem_closure_of_continuous [topological_space α] [topological_space β]
  {f : α → β} {a : α} {s : set α} {t : set β}
  (hf : continuous f) (ha : a ∈ closure s) (h : maps_to f s (closure t)) :
  f a ∈ closure t :=
calc f a ∈ f '' closure s : mem_image_of_mem _ ha
  ... ⊆ closure (f '' s) : image_closure_subset_closure_image hf
  ... ⊆ closure t : closure_minimal h.image_subset is_closed_closure

lemma mem_closure_of_continuous2 [topological_space α] [topological_space β] [topological_space γ]
  {f : α → β → γ} {a : α} {b : β} {s : set α} {t : set β} {u : set γ}
  (hf : continuous (λp:α×β, f p.1 p.2)) (ha : a ∈ closure s) (hb : b ∈ closure t)
  (h : ∀a∈s, ∀b∈t, f a b ∈ closure u) :
  f a b ∈ closure u :=
have (a,b) ∈ closure (set.prod s t),
  by simp [closure_prod_eq, ha, hb],
show f (a, b).1 (a, b).2 ∈ closure u,
  from @mem_closure_of_continuous (α×β) _ _ _ (λp:α×β, f p.1 p.2) (a,b) _ u hf this $
    assume ⟨p₁, p₂⟩ ⟨h₁, h₂⟩, h p₁ h₁ p₂ h₂<|MERGE_RESOLUTION|>--- conflicted
+++ resolved
@@ -364,17 +364,10 @@
 open sum
 variables [topological_space α] [topological_space β] [topological_space γ]
 
-<<<<<<< HEAD
-@[continuity] lemma continuous_inl : continuous (@sum.inl α β) :=
+@[continuity] lemma continuous_inl : continuous (@inl α β) :=
 continuous_sup_rng_left continuous_coinduced_rng
 
-@[continuity] lemma continuous_inr : continuous (@sum.inr α β) :=
-=======
-lemma continuous_inl : continuous (@inl α β) :=
-continuous_sup_rng_left continuous_coinduced_rng
-
-lemma continuous_inr : continuous (@inr α β) :=
->>>>>>> f81568a3
+@[continuity] lemma continuous_inr : continuous (@inr α β) :=
 continuous_sup_rng_right continuous_coinduced_rng
 
 @[continuity] lemma continuous_sum_rec {f : α → γ} {g : β → γ}
