/-
Copyright (c) 2017 Johannes Hölzl. All rights reserved.
Released under Apache 2.0 license as described in the file LICENSE.
Authors: Johannes Hölzl
-/
import order.bounds

/-!
# Theory of complete lattices

## Main definitions

* `Sup` and `Inf` are the supremum and the infimum of a set;
* `supr (f : ι → α)` and `infi (f : ι → α)` are indexed supremum and infimum of a function,
  defined as `Sup` and `Inf` of the range of this function;
* `class complete_lattice`: a bounded lattice such that `Sup s` is always the least upper boundary
  of `s` and `Inf s` is always the greatest lower boundary of `s`;
* `class complete_linear_order`: a linear ordered complete lattice.

## Naming conventions

We use `Sup`/`Inf`/`supr`/`infi` for the corresponding functions in the statement. Sometimes we
also use `bsupr`/`binfi` for "bounded` supremum or infimum, i.e. one of `⨆ i ∈ s, f i`,
`⨆ i (hi : p i), f i`, or more generally `⨆ i (hi : p i), f i hi`.

## Notation

* `⨆ i, f i` : `supr f`, the supremum of the range of `f`;
* `⨅ i, f i` : `infi f`, the infimum of the range of `f`.
-/

set_option old_structure_cmd true
open set

variables {α β β₂ : Type*} {ι ι₂ : Sort*}

/-- class for the `Sup` operator -/
class has_Sup (α : Type*) := (Sup : set α → α)
/-- class for the `Inf` operator -/
class has_Inf (α : Type*) := (Inf : set α → α)

export has_Sup (Sup) has_Inf (Inf)

/-- Supremum of a set -/
add_decl_doc has_Sup.Sup
/-- Infimum of a set -/
add_decl_doc has_Inf.Inf

/-- Indexed supremum -/
def supr [has_Sup α] (s : ι → α) : α := Sup (range s)
/-- Indexed infimum -/
def infi [has_Inf α] (s : ι → α) : α := Inf (range s)

@[priority 50] instance has_Inf_to_nonempty (α) [has_Inf α] : nonempty α := ⟨Inf ∅⟩
@[priority 50] instance has_Sup_to_nonempty (α) [has_Sup α] : nonempty α := ⟨Sup ∅⟩

notation `⨆` binders `, ` r:(scoped f, supr f) := r
notation `⨅` binders `, ` r:(scoped f, infi f) := r

instance (α) [has_Inf α] : has_Sup (order_dual α) := ⟨(Inf : set α → α)⟩
instance (α) [has_Sup α] : has_Inf (order_dual α) := ⟨(Sup : set α → α)⟩

section prio
set_option default_priority 100 -- see Note [default priority]
/-- A complete lattice is a bounded lattice which
  has suprema and infima for every subset. -/
class complete_lattice (α : Type*) extends bounded_lattice α, has_Sup α, has_Inf α :=
(le_Sup : ∀s, ∀a∈s, a ≤ Sup s)
(Sup_le : ∀s a, (∀b∈s, b ≤ a) → Sup s ≤ a)
(Inf_le : ∀s, ∀a∈s, Inf s ≤ a)
(le_Inf : ∀s a, (∀b∈s, a ≤ b) → a ≤ Inf s)

/-- Create a `complete_lattice` from a `partial_order` and `Inf` function
that returns the greatest lower bound of a set. Usually this constructor provides
poor definitional equalities, so it should be used with
`.. complete_lattice_of_Inf α _`. -/
def complete_lattice_of_Inf (α : Type*) [H1 : partial_order α]
  [H2 : has_Inf α] (is_glb_Inf : ∀ s : set α, is_glb s (Inf s)) :
  complete_lattice α :=
{ bot := Inf univ,
  bot_le := λ x, (is_glb_Inf univ).1 trivial,
  top := Inf ∅,
  le_top := λ a, (is_glb_Inf ∅).2 $ by simp,
  sup := λ a b, Inf {x | a ≤ x ∧ b ≤ x},
  inf := λ a b, Inf {a, b},
  le_inf := λ a b c hab hac, by { apply (is_glb_Inf _).2, simp [*] },
  inf_le_right := λ a b, (is_glb_Inf _).1 $ mem_insert_of_mem _ $ mem_singleton _,
  inf_le_left := λ a b, (is_glb_Inf _).1 $ mem_insert _ _,
  sup_le := λ a b c hac hbc, (is_glb_Inf _).1 $ by simp [*],
  le_sup_left := λ a b, (is_glb_Inf _).2 $ λ x, and.left,
  le_sup_right := λ a b, (is_glb_Inf _).2 $ λ x, and.right,
  le_Inf := λ s a ha, (is_glb_Inf s).2 ha,
  Inf_le := λ s a ha, (is_glb_Inf s).1 ha,
  Sup := λ s, Inf (upper_bounds s),
  le_Sup := λ s a ha, (is_glb_Inf (upper_bounds s)).2 $ λ b hb, hb ha,
  Sup_le := λ s a ha, (is_glb_Inf (upper_bounds s)).1 ha,
  .. H1, .. H2 }

/-- Create a `complete_lattice` from a `partial_order` and `Sup` function
that returns the least upper bound of a set. Usually this constructor provides
poor definitional equalities, so it should be used with
`.. complete_lattice_of_Sup α _`. -/
def complete_lattice_of_Sup (α : Type*) [H1 : partial_order α]
  [H2 : has_Sup α] (is_lub_Sup : ∀ s : set α, is_lub s (Sup s)) :
  complete_lattice α :=
{ top := Sup univ,
  le_top := λ x, (is_lub_Sup univ).1 trivial,
  bot := Sup ∅,
  bot_le := λ x, (is_lub_Sup ∅).2 $ by simp,
  sup := λ a b, Sup {a, b},
  sup_le := λ a b c hac hbc, (is_lub_Sup _).2 (by simp [*]),
  le_sup_left := λ a b, (is_lub_Sup _).1 $ mem_insert _ _,
  le_sup_right := λ a b, (is_lub_Sup _).1 $ mem_insert_of_mem _ $ mem_singleton _,
  inf := λ a b, Sup {x | x ≤ a ∧ x ≤ b},
  le_inf := λ a b c hab hac, (is_lub_Sup _).1 $ by simp [*],
  inf_le_left := λ a b, (is_lub_Sup _).2 (λ x, and.left),
  inf_le_right := λ a b, (is_lub_Sup _).2 (λ x, and.right),
  Inf := λ s, Sup (lower_bounds s),
  Sup_le := λ s a ha, (is_lub_Sup s).2 ha,
  le_Sup := λ s a ha, (is_lub_Sup s).1 ha,
  Inf_le := λ s a ha, (is_lub_Sup (lower_bounds s)).2 (λ b hb, hb ha),
  le_Inf := λ s a ha, (is_lub_Sup (lower_bounds s)).1 ha,
  .. H1, .. H2 }

/-- A complete linear order is a linear order whose lattice structure is complete. -/
class complete_linear_order (α : Type*) extends complete_lattice α, decidable_linear_order α
end prio

section
variables [complete_lattice α] {s t : set α} {a b : α}

@[ematch] theorem le_Sup : a ∈ s → a ≤ Sup s := complete_lattice.le_Sup s a

theorem Sup_le : (∀b∈s, b ≤ a) → Sup s ≤ a := complete_lattice.Sup_le s a

@[ematch] theorem Inf_le : a ∈ s → Inf s ≤ a := complete_lattice.Inf_le s a

theorem le_Inf : (∀b∈s, a ≤ b) → a ≤ Inf s := complete_lattice.le_Inf s a

lemma is_lub_Sup (s : set α) : is_lub s (Sup s) := ⟨assume x, le_Sup, assume x, Sup_le⟩

lemma is_lub.Sup_eq (h : is_lub s a) : Sup s = a := (is_lub_Sup s).unique h

lemma is_glb_Inf (s : set α) : is_glb s (Inf s) := ⟨assume a, Inf_le, assume a, le_Inf⟩

lemma is_glb.Inf_eq (h : is_glb s a) : Inf s = a := (is_glb_Inf s).unique h

theorem le_Sup_of_le (hb : b ∈ s) (h : a ≤ b) : a ≤ Sup s :=
le_trans h (le_Sup hb)

theorem Inf_le_of_le (hb : b ∈ s) (h : b ≤ a) : Inf s ≤ a :=
le_trans (Inf_le hb) h

theorem Sup_le_Sup (h : s ⊆ t) : Sup s ≤ Sup t :=
(is_lub_Sup s).mono (is_lub_Sup t) h

theorem Inf_le_Inf (h : s ⊆ t) : Inf t ≤ Inf s :=
(is_glb_Inf s).mono (is_glb_Inf t) h

@[simp] theorem Sup_le_iff : Sup s ≤ a ↔ (∀b ∈ s, b ≤ a) :=
is_lub_le_iff (is_lub_Sup s)

@[simp] theorem le_Inf_iff : a ≤ Inf s ↔ (∀b ∈ s, a ≤ b) :=
le_is_glb_iff (is_glb_Inf s)

theorem Inf_le_Sup (hs : s.nonempty) : Inf s ≤ Sup s :=
is_glb_le_is_lub (is_glb_Inf s) (is_lub_Sup s) hs

-- TODO: it is weird that we have to add union_def
theorem Sup_union {s t : set α} : Sup (s ∪ t) = Sup s ⊔ Sup t :=
((is_lub_Sup s).union (is_lub_Sup t)).Sup_eq

theorem Sup_inter_le {s t : set α} : Sup (s ∩ t) ≤ Sup s ⊓ Sup t :=
by finish
/-
  Sup_le (assume a ⟨a_s, a_t⟩, le_inf (le_Sup a_s) (le_Sup a_t))
-/

theorem Inf_union {s t : set α} : Inf (s ∪ t) = Inf s ⊓ Inf t :=
((is_glb_Inf s).union (is_glb_Inf t)).Inf_eq

theorem le_Inf_inter {s t : set α} : Inf s ⊔ Inf t ≤ Inf (s ∩ t) :=
by finish
/-
le_Inf (assume a ⟨a_s, a_t⟩, sup_le (Inf_le a_s) (Inf_le a_t))
-/

@[simp] theorem Sup_empty : Sup ∅ = (⊥ : α) :=
is_lub_empty.Sup_eq

@[simp] theorem Inf_empty : Inf ∅ = (⊤ : α) :=
(@is_glb_empty α _).Inf_eq

@[simp] theorem Sup_univ : Sup univ = (⊤ : α) :=
(@is_lub_univ α _).Sup_eq

@[simp] theorem Inf_univ : Inf univ = (⊥ : α) :=
is_glb_univ.Inf_eq

-- TODO(Jeremy): get this automatically
@[simp] theorem Sup_insert {a : α} {s : set α} : Sup (insert a s) = a ⊔ Sup s :=
((is_lub_Sup s).insert a).Sup_eq

@[simp] theorem Inf_insert {a : α} {s : set α} : Inf (insert a s) = a ⊓ Inf s :=
((is_glb_Inf s).insert a).Inf_eq

-- We will generalize this to conditionally complete lattices in `cSup_singleton`.
theorem Sup_singleton {a : α} : Sup {a} = a :=
is_lub_singleton.Sup_eq

-- We will generalize this to conditionally complete lattices in `cInf_singleton`.
theorem Inf_singleton {a : α} : Inf {a} = a :=
is_glb_singleton.Inf_eq

theorem Sup_pair {a b : α} : Sup {a, b} = a ⊔ b :=
(@is_lub_pair α _ a b).Sup_eq

theorem Inf_pair {a b : α} : Inf {a, b} = a ⊓ b :=
(@is_glb_pair α _ a b).Inf_eq

@[simp] theorem Inf_eq_top : Inf s = ⊤ ↔ (∀a∈s, a = ⊤) :=
iff.intro
  (assume h a ha, top_unique $ h ▸ Inf_le ha)
  (assume h, top_unique $ le_Inf $ assume a ha, top_le_iff.2 $ h a ha)

@[simp] theorem Sup_eq_bot : Sup s = ⊥ ↔ (∀a∈s, a = ⊥) :=
iff.intro
  (assume h a ha, bot_unique $ h ▸ le_Sup ha)
  (assume h, bot_unique $ Sup_le $ assume a ha, le_bot_iff.2 $ h a ha)

end

section complete_linear_order
variables [complete_linear_order α] {s t : set α} {a b : α}

lemma Inf_lt_iff : Inf s < b ↔ (∃a∈s, a < b) :=
is_glb_lt_iff (is_glb_Inf s)

lemma lt_Sup_iff : b < Sup s ↔ (∃a∈s, b < a) :=
lt_is_lub_iff (is_lub_Sup s)

lemma Sup_eq_top : Sup s = ⊤ ↔ (∀b<⊤, ∃a∈s, b < a) :=
iff.intro
  (assume (h : Sup s = ⊤) b hb, by rwa [←h, lt_Sup_iff] at hb)
  (assume h, top_unique $ le_of_not_gt $ assume h',
    let ⟨a, ha, h⟩ := h _ h' in
    lt_irrefl a $ lt_of_le_of_lt (le_Sup ha) h)

@[nolint ge_or_gt] -- see Note [nolint_ge]
lemma Inf_eq_bot : Inf s = ⊥ ↔ (∀b>⊥, ∃a∈s, a < b) :=
iff.intro
  (assume (h : Inf s = ⊥) b (hb : ⊥ < b), by rwa [←h, Inf_lt_iff] at hb)
  (assume h, bot_unique $ le_of_not_gt $ assume h',
    let ⟨a, ha, h⟩ := h _ h' in
    lt_irrefl a $ lt_of_lt_of_le h (Inf_le ha))

lemma lt_supr_iff {f : ι → α} : a < supr f ↔ (∃i, a < f i) :=
lt_Sup_iff.trans exists_range_iff

lemma infi_lt_iff {f : ι → α} : infi f < a ↔ (∃i, f i < a) :=
Inf_lt_iff.trans exists_range_iff

end complete_linear_order

/- supr & infi -/

section
variables [complete_lattice α] {s t : ι → α} {a b : α}

-- TODO: this declaration gives error when starting smt state
--@[ematch]
theorem le_supr (s : ι → α) (i : ι) : s i ≤ supr s :=
le_Sup ⟨i, rfl⟩

@[ematch] theorem le_supr' (s : ι → α) (i : ι) : (: s i ≤ supr s :) :=
le_Sup ⟨i, rfl⟩

/- TODO: this version would be more powerful, but, alas, the pattern matcher
   doesn't accept it.
@[ematch] theorem le_supr' (s : ι → α) (i : ι) : (: s i :) ≤ (: supr s :) :=
le_Sup ⟨i, rfl⟩
-/

lemma is_lub_supr : is_lub (range s) (⨆j, s j) := is_lub_Sup _

lemma is_lub.supr_eq (h : is_lub (range s) a) : (⨆j, s j) = a := h.Sup_eq

lemma is_glb_infi : is_glb (range s) (⨅j, s j) := is_glb_Inf _

lemma is_glb.infi_eq (h : is_glb (range s) a) : (⨅j, s j) = a := h.Inf_eq

theorem le_supr_of_le (i : ι) (h : a ≤ s i) : a ≤ supr s :=
le_trans h (le_supr _ i)

theorem le_bsupr {p : ι → Prop} {f : Π i (h : p i), α} (i : ι) (hi : p i) :
  f i hi ≤ ⨆ i hi, f i hi :=
le_supr_of_le i $ le_supr (f i) hi

theorem supr_le (h : ∀i, s i ≤ a) : supr s ≤ a :=
Sup_le $ assume b ⟨i, eq⟩, eq ▸ h i

theorem bsupr_le {p : ι → Prop} {f : Π i (h : p i), α} (h : ∀ i hi, f i hi ≤ a) :
  (⨆ i (hi : p i), f i hi) ≤ a :=
supr_le $ λ i, supr_le $ h i

theorem supr_le_supr (h : ∀i, s i ≤ t i) : supr s ≤ supr t :=
supr_le $ assume i, le_supr_of_le i (h i)

theorem supr_le_supr2 {t : ι₂ → α} (h : ∀i, ∃j, s i ≤ t j) : supr s ≤ supr t :=
supr_le $ assume j, exists.elim (h j) le_supr_of_le

theorem bsupr_le_bsupr {p : ι → Prop} {f g : Π i (hi : p i), α} (h : ∀ i hi, f i hi ≤ g i hi) :
  (⨆ i hi, f i hi) ≤ ⨆ i hi, g i hi :=
bsupr_le $ λ i hi, le_trans (h i hi) (le_bsupr i hi)

theorem supr_le_supr_const (h : ι → ι₂) : (⨆ i:ι, a) ≤ (⨆ j:ι₂, a) :=
supr_le $ le_supr _ ∘ h

@[simp] theorem supr_le_iff : supr s ≤ a ↔ (∀i, s i ≤ a) :=
(is_lub_le_iff is_lub_supr).trans forall_range_iff

theorem Sup_eq_supr {s : set α} : Sup s = (⨆a ∈ s, a) :=
le_antisymm
  (Sup_le $ assume b h, le_supr_of_le b $ le_supr _ h)
  (supr_le $ assume b, supr_le $ assume h, le_Sup h)

lemma le_supr_iff : (a ≤ supr s) ↔ (∀ b, (∀ i, s i ≤ b) → a ≤ b) :=
⟨λ h b hb, le_trans h (supr_le hb), λ h, h _ $ λ i, le_supr s i⟩

lemma monotone.le_map_supr [complete_lattice β] {f : α → β} (hf : monotone f) :
  (⨆ i, f (s i)) ≤ f (supr s) :=
supr_le $ λ i, hf $ le_supr _ _

lemma monotone.le_map_supr2 [complete_lattice β] {f : α → β} (hf : monotone f)
  {ι' : ι → Sort*} (s : Π i, ι' i → α) :
  (⨆ i (h : ι' i), f (s i h)) ≤ f (⨆ i (h : ι' i), s i h) :=
calc (⨆ i h, f (s i h)) ≤ (⨆ i, f (⨆ h, s i h)) :
  supr_le_supr $ λ i, hf.le_map_supr
... ≤ f (⨆ i (h : ι' i), s i h) : hf.le_map_supr

lemma monotone.le_map_Sup [complete_lattice β] {s : set α} {f : α → β} (hf : monotone f) :
  (⨆a∈s, f a) ≤ f (Sup s) :=
by rw [Sup_eq_supr]; exact hf.le_map_supr2 _

lemma supr_comp_le {ι' : Sort*} (f : ι' → α) (g : ι → ι') :
  (⨆ x, f (g x)) ≤ ⨆ y, f y :=
supr_le_supr2 $ λ x, ⟨_, le_refl _⟩

lemma monotone.supr_comp_eq [preorder β] {f : β → α} (hf : monotone f)
  {s : ι → β} (hs : ∀ x, ∃ i, x ≤ s i) :
  (⨆ x, f (s x)) = ⨆ y, f y :=
le_antisymm (supr_comp_le _ _) (supr_le_supr2 $ λ x, (hs x).imp $ λ i hi, hf hi)

<<<<<<< HEAD
lemma function.surjective.supr_eq {α : Type*} [has_Sup α] {f : ι → ι₂}
=======
lemma function.surjective.supr_comp {α : Type*} [has_Sup α] {f : ι → ι₂}
>>>>>>> f5359ea3
  (hf : function.surjective f) (g : ι₂ → α) :
  (⨆ x, g (f x)) = ⨆ y, g y :=
by simp only [supr, hf.range_comp]

-- TODO: finish doesn't do well here.
@[congr] theorem supr_congr_Prop {α : Type*} [has_Sup α] {p q : Prop} {f₁ : p → α} {f₂ : q → α}
  (pq : p ↔ q) (f : ∀x, f₁ (pq.mpr x) = f₂ x) : supr f₁ = supr f₂ :=
begin
  have : f₁ ∘ pq.mpr = f₂ := funext f,
  rw [← this],
<<<<<<< HEAD
  refine (function.surjective.supr_eq (λ h, ⟨pq.1 h, _⟩) f₁).symm,
=======
  refine (function.surjective.supr_comp (λ h, ⟨pq.1 h, _⟩) f₁).symm,
>>>>>>> f5359ea3
  refl
end

theorem infi_le (s : ι → α) (i : ι) : infi s ≤ s i :=
Inf_le ⟨i, rfl⟩

@[ematch] theorem infi_le' (s : ι → α) (i : ι) : (: infi s ≤ s i :) :=
Inf_le ⟨i, rfl⟩

/- I wanted to see if this would help for infi_comm; it doesn't.
@[ematch] theorem infi_le₂' (s : ι → ι₂ → α) (i : ι) (j : ι₂) : (: ⨅ i j, s i j :) ≤ (: s i j :) :=
begin
  transitivity,
  apply (infi_le (λ i, ⨅ j, s i j) i),
  apply infi_le
end
-/

theorem infi_le_of_le (i : ι) (h : s i ≤ a) : infi s ≤ a :=
le_trans (infi_le _ i) h

theorem binfi_le {p : ι → Prop} {f : Π i (hi : p i), α} (i : ι) (hi : p i) :
  (⨅ i hi, f i hi) ≤ f i hi :=
infi_le_of_le i $ infi_le (f i) hi

theorem le_infi (h : ∀i, a ≤ s i) : a ≤ infi s :=
le_Inf $ assume b ⟨i, eq⟩, eq ▸ h i

theorem le_binfi {p : ι → Prop} {f : Π i (h : p i), α} (h : ∀ i hi, a ≤ f i hi) :
  a ≤ ⨅ i hi, f i hi :=
le_infi $ λ i, le_infi $ h i

theorem infi_le_infi (h : ∀i, s i ≤ t i) : infi s ≤ infi t :=
le_infi $ assume i, infi_le_of_le i (h i)

theorem infi_le_infi2 {t : ι₂ → α} (h : ∀j, ∃i, s i ≤ t j) : infi s ≤ infi t :=
le_infi $ assume j, exists.elim (h j) infi_le_of_le

theorem binfi_le_binfi {p : ι → Prop} {f g : Π i (h : p i), α} (h : ∀ i hi, f i hi ≤ g i hi) :
  (⨅ i hi, f i hi) ≤ ⨅ i hi, g i hi :=
le_binfi $ λ i hi, le_trans (binfi_le i hi) (h i hi)

theorem infi_le_infi_const (h : ι₂ → ι) : (⨅ i:ι, a) ≤ (⨅ j:ι₂, a) :=
le_infi $ infi_le _ ∘ h

@[simp] theorem le_infi_iff : a ≤ infi s ↔ (∀i, a ≤ s i) :=
⟨assume : a ≤ infi s, assume i, le_trans this (infi_le _ _), le_infi⟩

theorem Inf_eq_infi {s : set α} : Inf s = (⨅a ∈ s, a) :=
le_antisymm
  (le_infi $ assume b, le_infi $ assume h, Inf_le h)
  (le_Inf $ assume b h, infi_le_of_le b $ infi_le _ h)

lemma monotone.map_infi_le [complete_lattice β] {f : α → β} (hf : monotone f) :
  f (infi s) ≤ (⨅ i, f (s i)) :=
le_infi $ λ i, hf $ infi_le _ _

lemma monotone.map_infi2_le [complete_lattice β] {f : α → β} (hf : monotone f)
  {ι' : ι → Sort*} (s : Π i, ι' i → α) :
  f (⨅ i (h : ι' i), s i h) ≤ (⨅ i (h : ι' i), f (s i h)) :=
calc f (⨅ i (h : ι' i), s i h) ≤ (⨅ i, f (⨅ h, s i h)) : hf.map_infi_le
... ≤ (⨅ i h, f (s i h)) : infi_le_infi $ λ i, hf.map_infi_le

lemma monotone.map_Inf_le [complete_lattice β] {s : set α} {f : α → β} (hf : monotone f) :
  f (Inf s) ≤ ⨅ a∈s, f a :=
by rw [Inf_eq_infi]; exact hf.map_infi2_le _

lemma le_infi_comp {ι' : Sort*} (f : ι' → α) (g : ι → ι') :
  (⨅ y, f y) ≤ ⨅ x, f (g x) :=
infi_le_infi2 $ λ x, ⟨_, le_refl _⟩

lemma monotone.infi_comp_eq [preorder β] {f : β → α} (hf : monotone f)
  {s : ι → β} (hs : ∀ x, ∃ i, s i ≤ x) :
  (⨅ x, f (s x)) = ⨅ y, f y :=
le_antisymm (infi_le_infi2 $ λ x, (hs x).imp $ λ i hi, hf hi) (le_infi_comp _ _)

<<<<<<< HEAD
lemma function.surjective.infi_eq {α : Type*} [has_Inf α] {f : ι → ι₂}
  (hf : function.surjective f) (g : ι₂ → α) :
  (⨅ x, g (f x)) = ⨅ y, g y :=
@function.surjective.supr_eq _ _ (order_dual α) _ f hf g
=======
lemma function.surjective.infi_comp {α : Type*} [has_Inf α] {f : ι → ι₂}
  (hf : function.surjective f) (g : ι₂ → α) :
  (⨅ x, g (f x)) = ⨅ y, g y :=
@function.surjective.supr_comp _ _ (order_dual α) _ f hf g
>>>>>>> f5359ea3

@[congr] theorem infi_congr_Prop {α : Type*} [has_Inf α] {p q : Prop} {f₁ : p → α} {f₂ : q → α}
  (pq : p ↔ q) (f : ∀x, f₁ (pq.mpr x) = f₂ x) : infi f₁ = infi f₂ :=
@supr_congr_Prop (order_dual α) _ p q f₁ f₂ pq f

-- We will generalize this to conditionally complete lattices in `cinfi_const`.
theorem infi_const [nonempty ι] {a : α} : (⨅ b:ι, a) = a :=
by rw [infi, range_const, Inf_singleton]

-- We will generalize this to conditionally complete lattices in `csupr_const`.
theorem supr_const [nonempty ι] {a : α} : (⨆ b:ι, a) = a :=
by rw [supr, range_const, Sup_singleton]

@[simp] lemma infi_top : (⨅i:ι, ⊤ : α) = ⊤ :=
top_unique $ le_infi $ assume i, le_refl _

@[simp] lemma supr_bot : (⨆i:ι, ⊥ : α) = ⊥ :=
bot_unique $ supr_le $ assume i, le_refl _

@[simp] lemma infi_eq_top : infi s = ⊤ ↔ (∀i, s i = ⊤) :=
iff.intro
  (assume eq i, top_unique $ eq ▸ infi_le _ _)
  (assume h, top_unique $ le_infi $ assume i, top_le_iff.2 $ h i)

@[simp] lemma supr_eq_bot : supr s = ⊥ ↔ (∀i, s i = ⊥) :=
iff.intro
  (assume eq i, bot_unique $ eq ▸ le_supr _ _)
  (assume h, bot_unique $ supr_le $ assume i, le_bot_iff.2 $ h i)

@[simp] lemma infi_pos {p : Prop} {f : p → α} (hp : p) : (⨅ h : p, f h) = f hp :=
le_antisymm (infi_le _ _) (le_infi $ assume h, le_refl _)

@[simp] lemma infi_neg {p : Prop} {f : p → α} (hp : ¬ p) : (⨅ h : p, f h) = ⊤ :=
le_antisymm le_top $ le_infi $ assume h, (hp h).elim

@[simp] lemma supr_pos {p : Prop} {f : p → α} (hp : p) : (⨆ h : p, f h) = f hp :=
le_antisymm (supr_le $ assume h, le_refl _) (le_supr _ _)

@[simp] lemma supr_neg {p : Prop} {f : p → α} (hp : ¬ p) : (⨆ h : p, f h) = ⊥ :=
le_antisymm (supr_le $ assume h, (hp h).elim) bot_le

lemma supr_eq_dif {p : Prop} [decidable p] (a : p → α) :
  (⨆h:p, a h) = (if h : p then a h else ⊥) :=
by by_cases p; simp [h]

lemma supr_eq_if {p : Prop} [decidable p] (a : α) :
  (⨆h:p, a) = (if p then a else ⊥) :=
by rw [supr_eq_dif, dif_eq_if]

lemma infi_eq_dif {p : Prop} [decidable p] (a : p → α) :
  (⨅h:p, a h) = (if h : p then a h else ⊤) :=
by by_cases p; simp [h]

lemma infi_eq_if {p : Prop} [decidable p] (a : α) :
  (⨅h:p, a) = (if p then a else ⊤) :=
by rw [infi_eq_dif, dif_eq_if]

-- TODO: should this be @[simp]?
theorem infi_comm {f : ι → ι₂ → α} : (⨅i, ⨅j, f i j) = (⨅j, ⨅i, f i j) :=
le_antisymm
  (le_infi $ assume i, le_infi $ assume j, infi_le_of_le j $ infi_le _ i)
  (le_infi $ assume j, le_infi $ assume i, infi_le_of_le i $ infi_le _ j)

/- TODO: this is strange. In the proof below, we get exactly the desired
   among the equalities, but close does not get it.
begin
  apply @le_antisymm,
    simp, intros,
    begin [smt]
      ematch, ematch, ematch, trace_state, have := le_refl (f i_1 i),
      trace_state, close
    end
end
-/

-- TODO: should this be @[simp]?
theorem supr_comm {f : ι → ι₂ → α} : (⨆i, ⨆j, f i j) = (⨆j, ⨆i, f i j) :=
le_antisymm
  (supr_le $ assume i, supr_le $ assume j, le_supr_of_le j $ le_supr _ i)
  (supr_le $ assume j, supr_le $ assume i, le_supr_of_le i $ le_supr _ j)

@[simp] theorem infi_infi_eq_left {b : β} {f : Πx:β, x = b → α} : (⨅x, ⨅h:x = b, f x h) = f b rfl :=
le_antisymm
  (infi_le_of_le b $ infi_le _ rfl)
  (le_infi $ assume b', le_infi $ assume eq, match b', eq with ._, rfl := le_refl _ end)

@[simp] theorem infi_infi_eq_right {b : β} {f : Πx:β, b = x → α} : (⨅x, ⨅h:b = x, f x h) = f b rfl :=
le_antisymm
  (infi_le_of_le b $ infi_le _ rfl)
  (le_infi $ assume b', le_infi $ assume eq, match b', eq with ._, rfl := le_refl _ end)

@[simp] theorem supr_supr_eq_left {b : β} {f : Πx:β, x = b → α} : (⨆x, ⨆h : x = b, f x h) = f b rfl :=
le_antisymm
  (supr_le $ assume b', supr_le $ assume eq, match b', eq with ._, rfl := le_refl _ end)
  (le_supr_of_le b $ le_supr _ rfl)

@[simp] theorem supr_supr_eq_right {b : β} {f : Πx:β, b = x → α} : (⨆x, ⨆h : b = x, f x h) = f b rfl :=
le_antisymm
  (supr_le $ assume b', supr_le $ assume eq, match b', eq with ._, rfl := le_refl _ end)
  (le_supr_of_le b $ le_supr _ rfl)

attribute [ematch] le_refl

theorem infi_inf_eq {f g : ι → α} : (⨅ x, f x ⊓ g x) = (⨅ x, f x) ⊓ (⨅ x, g x) :=
le_antisymm
  (le_inf
    (le_infi $ assume i, infi_le_of_le i inf_le_left)
    (le_infi $ assume i, infi_le_of_le i inf_le_right))
  (le_infi $ assume i, le_inf
    (inf_le_left_of_le $ infi_le _ _)
    (inf_le_right_of_le $ infi_le _ _))

/- TODO: here is another example where more flexible pattern matching
   might help.

begin
  apply @le_antisymm,
  safe, pose h := f a ⊓ g a, begin [smt] ematch, ematch  end
end
-/

lemma infi_inf {f : ι → α} {a : α} (i : ι) : (⨅x, f x) ⊓ a = (⨅ x, f x ⊓ a) :=
le_antisymm
  (le_infi $ assume i, le_inf (inf_le_left_of_le $ infi_le _ _) inf_le_right)
  (le_inf (infi_le_infi $ assume i, inf_le_left) (infi_le_of_le i inf_le_right))

lemma inf_infi {f : ι → α} {a : α} (i : ι) : a ⊓ (⨅x, f x) = (⨅ x, a ⊓ f x) :=
by rw [inf_comm, infi_inf i]; simp [inf_comm]

lemma binfi_inf {p : ι → Prop} {f : Π i (hi : p i), α} {a : α} {i : ι} (hi : p i) :
  (⨅i (h : p i), f i h) ⊓ a = (⨅ i (h : p i), f i h ⊓ a) :=
le_antisymm
  (le_infi $ assume i, le_infi $ assume hi,
    le_inf (inf_le_left_of_le $ infi_le_of_le i $ infi_le _ _) inf_le_right)
  (le_inf (infi_le_infi $ assume i, infi_le_infi $ assume hi, inf_le_left)
     (infi_le_of_le i $ infi_le_of_le hi $ inf_le_right))

theorem supr_sup_eq {f g : β → α} : (⨆ x, f x ⊔ g x) = (⨆ x, f x) ⊔ (⨆ x, g x) :=
le_antisymm
  (supr_le $ assume i, sup_le
    (le_sup_left_of_le $ le_supr _ _)
    (le_sup_right_of_le $ le_supr _ _))
  (sup_le
    (supr_le $ assume i, le_supr_of_le i le_sup_left)
    (supr_le $ assume i, le_supr_of_le i le_sup_right))

/- supr and infi under Prop -/

@[simp] theorem infi_false {s : false → α} : infi s = ⊤ :=
le_antisymm le_top (le_infi $ assume i, false.elim i)

@[simp] theorem supr_false {s : false → α} : supr s = ⊥ :=
le_antisymm (supr_le $ assume i, false.elim i) bot_le

@[simp] theorem infi_true {s : true → α} : infi s = s trivial :=
le_antisymm (infi_le _ _) (le_infi $ assume ⟨⟩, le_refl _)

@[simp] theorem supr_true {s : true → α} : supr s = s trivial :=
le_antisymm (supr_le $ assume ⟨⟩, le_refl _) (le_supr _ _)

@[simp] theorem infi_exists {p : ι → Prop} {f : Exists p → α} : (⨅ x, f x) = (⨅ i, ⨅ h:p i, f ⟨i, h⟩) :=
le_antisymm
  (le_infi $ assume i, le_infi $ assume : p i, infi_le _ _)
  (le_infi $ assume ⟨i, h⟩, infi_le_of_le i $ infi_le _ _)

@[simp] theorem supr_exists {p : ι → Prop} {f : Exists p → α} : (⨆ x, f x) = (⨆ i, ⨆ h:p i, f ⟨i, h⟩) :=
le_antisymm
  (supr_le $ assume ⟨i, h⟩, le_supr_of_le i $ le_supr (λh:p i, f ⟨i, h⟩) _)
  (supr_le $ assume i, supr_le $ assume : p i, le_supr _ _)

theorem infi_and {p q : Prop} {s : p ∧ q → α} : infi s = (⨅ h₁ h₂, s ⟨h₁, h₂⟩) :=
le_antisymm
  (le_infi $ assume i, le_infi $ assume j, infi_le _ _)
  (le_infi $ assume ⟨i, h⟩, infi_le_of_le i $ infi_le _ _)

/-- The symmetric case of `infi_and`, useful for rewriting into a infimum over a conjunction -/
lemma infi_and' {p q : Prop} {s : p → q → α} :
  (⨅ (h₁ : p) (h₂ : q), s h₁ h₂) = ⨅ (h : p ∧ q), s h.1 h.2 :=
by { symmetry, exact infi_and }

theorem supr_and {p q : Prop} {s : p ∧ q → α} : supr s = (⨆ h₁ h₂, s ⟨h₁, h₂⟩) :=
le_antisymm
  (supr_le $ assume ⟨i, h⟩, le_supr_of_le i $ le_supr (λj, s ⟨i, j⟩) _)
  (supr_le $ assume i, supr_le $ assume j, le_supr _ _)

/-- The symmetric case of `supr_and`, useful for rewriting into a supremum over a conjunction -/
lemma supr_and' {p q : Prop} {s : p → q → α} :
  (⨆ (h₁ : p) (h₂ : q), s h₁ h₂) = ⨆ (h : p ∧ q), s h.1 h.2 :=
by { symmetry, exact supr_and }

theorem infi_or {p q : Prop} {s : p ∨ q → α} :
  infi s = (⨅ h : p, s (or.inl h)) ⊓ (⨅ h : q, s (or.inr h)) :=
le_antisymm
  (le_inf
    (infi_le_infi2 $ assume j, ⟨_, le_refl _⟩)
    (infi_le_infi2 $ assume j, ⟨_, le_refl _⟩))
  (le_infi $ assume i, match i with
  | or.inl i := inf_le_left_of_le $ infi_le _ _
  | or.inr j := inf_le_right_of_le $ infi_le _ _
  end)

theorem supr_or {p q : Prop} {s : p ∨ q → α} :
  (⨆ x, s x) = (⨆ i, s (or.inl i)) ⊔ (⨆ j, s (or.inr j)) :=
le_antisymm
  (supr_le $ assume s, match s with
  | or.inl i := le_sup_left_of_le $ le_supr _ i
  | or.inr j := le_sup_right_of_le $ le_supr _ j
  end)
  (sup_le
    (supr_le_supr2 $ assume i, ⟨or.inl i, le_refl _⟩)
    (supr_le_supr2 $ assume j, ⟨or.inr j, le_refl _⟩))

lemma Sup_range {α : Type*} [has_Sup α] {f : ι → α} : Sup (range f) = supr f := rfl

lemma Inf_range {α : Type*} [has_Inf α] {f : ι → α} : Inf (range f) = infi f := rfl

lemma supr_range {g : β → α} {f : ι → β} : (⨆b∈range f, g b) = (⨆i, g (f i)) :=
le_antisymm
  (supr_le $ assume b, supr_le $ assume ⟨i, (h : f i = b)⟩, h ▸ le_supr _ i)
  (supr_le $ assume i, le_supr_of_le (f i) $ le_supr (λp, g (f i)) (mem_range_self _))

lemma infi_range {g : β → α} {f : ι → β} : (⨅b∈range f, g b) = (⨅i, g (f i)) :=
le_antisymm
  (le_infi $ assume i, infi_le_of_le (f i) $ infi_le (λp, g (f i)) (mem_range_self _))
  (le_infi $ assume b, le_infi $ assume ⟨i, (h : f i = b)⟩, h ▸ infi_le _ i)

theorem Inf_image {s : set β} {f : β → α} : Inf (f '' s) = (⨅ a ∈ s, f a) :=
calc Inf (set.image f s) = (⨅a, ⨅h : ∃b, b ∈ s ∧ f b = a, a) : Inf_eq_infi
                     ... = (⨅a, ⨅b, ⨅h : f b = a ∧ b ∈ s, a) : by simp [and_comm]
                     ... = (⨅a, ⨅b, ⨅h : a = f b, ⨅h : b ∈ s, a) : by simp [infi_and, eq_comm]
                     ... = (⨅b, ⨅a, ⨅h : a = f b, ⨅h : b ∈ s, a) : by rw [infi_comm]
                     ... = (⨅a∈s, f a) : congr_arg infi $ by funext x; rw [infi_infi_eq_left]

theorem Sup_image {s : set β} {f : β → α} : Sup (f '' s) = (⨆ a ∈ s, f a) :=
calc Sup (set.image f s) = (⨆a, ⨆h : ∃b, b ∈ s ∧ f b = a, a) : Sup_eq_supr
                     ... = (⨆a, ⨆b, ⨆h : f b = a ∧ b ∈ s, a) : by simp [and_comm]
                     ... = (⨆a, ⨆b, ⨆h : a = f b, ⨆h : b ∈ s, a) : by simp [supr_and, eq_comm]
                     ... = (⨆b, ⨆a, ⨆h : a = f b, ⨆h : b ∈ s, a) : by rw [supr_comm]
                     ... = (⨆a∈s, f a) : congr_arg supr $ by funext x; rw [supr_supr_eq_left]

/- supr and infi under set constructions -/

theorem infi_emptyset {f : β → α} : (⨅ x ∈ (∅ : set β), f x) = ⊤ :=
by simp

theorem supr_emptyset {f : β → α} : (⨆ x ∈ (∅ : set β), f x) = ⊥ :=
by simp

theorem infi_univ {f : β → α} : (⨅ x ∈ (univ : set β), f x) = (⨅ x, f x) :=
by simp

theorem supr_univ {f : β → α} : (⨆ x ∈ (univ : set β), f x) = (⨆ x, f x) :=
by simp

theorem infi_union {f : β → α} {s t : set β} : (⨅ x ∈ s ∪ t, f x) = (⨅x∈s, f x) ⊓ (⨅x∈t, f x) :=
calc (⨅ x ∈ s ∪ t, f x) = (⨅ x, (⨅h : x∈s, f x) ⊓ (⨅h : x∈t, f x)) : congr_arg infi $ funext $ assume x, infi_or
                    ... = (⨅x∈s, f x) ⊓ (⨅x∈t, f x) : infi_inf_eq

lemma infi_split (f : β → α) (p : β → Prop) :
  (⨅ i, f i) = (⨅ i (h : p i), f i) ⊓ (⨅ i (h : ¬ p i), f i) :=
by simpa [classical.em] using @infi_union _ _ _ f {i | p i} {i | ¬ p i}

lemma infi_split_single (f : β → α) (i₀ : β) :
  (⨅ i, f i) = f i₀ ⊓ (⨅ i (h : i ≠ i₀), f i) :=
by convert infi_split _ _; simp

theorem infi_le_infi_of_subset {f : β → α} {s t : set β} (h : s ⊆ t) :
  (⨅ x ∈ t, f x) ≤ (⨅ x ∈ s, f x) :=
by rw [(union_eq_self_of_subset_left h).symm, infi_union]; exact inf_le_left

theorem supr_union {f : β → α} {s t : set β} : (⨆ x ∈ s ∪ t, f x) = (⨆x∈s, f x) ⊔ (⨆x∈t, f x) :=
calc (⨆ x ∈ s ∪ t, f x) = (⨆ x, (⨆h : x∈s, f x) ⊔ (⨆h : x∈t, f x)) : congr_arg supr $ funext $ assume x, supr_or
                    ... = (⨆x∈s, f x) ⊔ (⨆x∈t, f x) : supr_sup_eq

lemma supr_split (f : β → α) (p : β → Prop) :
  (⨆ i, f i) = (⨆ i (h : p i), f i) ⊔ (⨆ i (h : ¬ p i), f i) :=
by simpa [classical.em] using @supr_union _ _ _ f {i | p i} {i | ¬ p i}

lemma supr_split_single (f : β → α) (i₀ : β) :
  (⨆ i, f i) = f i₀ ⊔ (⨆ i (h : i ≠ i₀), f i) :=
by convert supr_split _ _; simp

theorem supr_le_supr_of_subset {f : β → α} {s t : set β} (h : s ⊆ t) :
  (⨆ x ∈ s, f x) ≤ (⨆ x ∈ t, f x) :=
by rw [(union_eq_self_of_subset_left h).symm, supr_union]; exact le_sup_left

theorem infi_insert {f : β → α} {s : set β} {b : β} : (⨅ x ∈ insert b s, f x) = f b ⊓ (⨅x∈s, f x) :=
eq.trans infi_union $ congr_arg (λx:α, x ⊓ (⨅x∈s, f x)) infi_infi_eq_left

theorem supr_insert {f : β → α} {s : set β} {b : β} : (⨆ x ∈ insert b s, f x) = f b ⊔ (⨆x∈s, f x) :=
eq.trans supr_union $ congr_arg (λx:α, x ⊔ (⨆x∈s, f x)) supr_supr_eq_left

theorem infi_singleton {f : β → α} {b : β} : (⨅ x ∈ (singleton b : set β), f x) = f b :=
by simp

theorem infi_pair {f : β → α} {a b : β} : (⨅ x ∈ ({a, b} : set β), f x) = f a ⊓ f b :=
by rw [infi_insert, infi_singleton]

theorem supr_singleton {f : β → α} {b : β} : (⨆ x ∈ (singleton b : set β), f x) = f b :=
by simp

theorem supr_pair {f : β → α} {a b : β} : (⨆ x ∈ ({a, b} : set β), f x) = f a ⊔ f b :=
by rw [supr_insert, supr_singleton]

lemma infi_image {γ} {f : β → γ} {g : γ → α} {t : set β} :
  (⨅ c ∈ f '' t, g c) = (⨅ b ∈ t, g (f b)) :=
le_antisymm
  (le_infi $ assume b, le_infi $ assume hbt,
    infi_le_of_le (f b) $ infi_le (λ_, g (f b)) (mem_image_of_mem f hbt))
  (le_infi $ assume c, le_infi $ assume ⟨b, hbt, eq⟩,
    eq ▸ infi_le_of_le b $ infi_le (λ_, g (f b)) hbt)

lemma supr_image {γ} {f : β → γ} {g : γ → α} {t : set β} :
  (⨆ c ∈ f '' t, g c) = (⨆ b ∈ t, g (f b)) :=
le_antisymm
  (supr_le $ assume c, supr_le $ assume ⟨b, hbt, eq⟩,
    eq ▸ le_supr_of_le b $ le_supr (λ_, g (f b)) hbt)
  (supr_le $ assume b, supr_le $ assume hbt,
    le_supr_of_le (f b) $ le_supr (λ_, g (f b)) (mem_image_of_mem f hbt))

/- supr and infi under Type -/

theorem infi_of_empty' (h : ι → false) {s : ι → α} : infi s = ⊤ :=
top_unique (le_infi $ assume i, (h i).elim)

theorem supr_of_empty' (h : ι → false) {s : ι → α} : supr s = ⊥ :=
bot_unique (supr_le $ assume i, (h i).elim)

theorem infi_of_empty (h : ¬nonempty ι) {s : ι → α} : infi s = ⊤ :=
infi_of_empty' (λ i, h ⟨i⟩)

theorem supr_of_empty (h : ¬nonempty ι) {s : ι → α} : supr s = ⊥ :=
supr_of_empty' (λ i, h ⟨i⟩)

@[simp] theorem infi_empty {s : empty → α} : infi s = ⊤ :=
infi_of_empty nonempty_empty

@[simp] theorem supr_empty {s : empty → α} : supr s = ⊥ :=
supr_of_empty nonempty_empty

@[simp] theorem infi_unit {f : unit → α} : (⨅ x, f x) = f () :=
le_antisymm (infi_le _ _) (le_infi $ assume ⟨⟩, le_refl _)

@[simp] theorem supr_unit {f : unit → α} : (⨆ x, f x) = f () :=
le_antisymm (supr_le $ assume ⟨⟩, le_refl _) (le_supr _ _)

lemma supr_bool_eq {f : bool → α} : (⨆b:bool, f b) = f tt ⊔ f ff :=
le_antisymm
  (supr_le $ assume b, match b with tt := le_sup_left | ff := le_sup_right end)
  (sup_le (le_supr _ _) (le_supr _ _))

lemma infi_bool_eq {f : bool → α} : (⨅b:bool, f b) = f tt ⊓ f ff :=
le_antisymm
  (le_inf (infi_le _ _) (infi_le _ _))
  (le_infi $ assume b, match b with tt := inf_le_left | ff := inf_le_right end)

theorem infi_subtype {p : ι → Prop} {f : subtype p → α} : (⨅ x, f x) = (⨅ i (h:p i), f ⟨i, h⟩) :=
le_antisymm
  (le_infi $ assume i, le_infi $ assume : p i, infi_le _ _)
  (le_infi $ assume ⟨i, h⟩, infi_le_of_le i $ infi_le _ _)

lemma infi_subtype' {p : ι → Prop} {f : ∀ i, p i → α} :
  (⨅ i (h : p i), f i h) = (⨅ x : subtype p, f x x.property) :=
(@infi_subtype _ _ _ p (λ x, f x.val x.property)).symm

lemma infi_subtype'' {ι} (s : set ι) (f : ι → α) :
  (⨅ i : s, f i) = ⨅ (t : ι) (H : t ∈ s), f t :=
infi_subtype

lemma is_glb_binfi {s : set β} {f : β → α} : is_glb (f '' s) (⨅ x ∈ s, f x) :=
by simpa only [range_comp, subtype.range_coe, infi_subtype'] using @is_glb_infi α s _ (f ∘ coe)

theorem supr_subtype {p : ι → Prop} {f : subtype p → α} : (⨆ x, f x) = (⨆ i (h:p i), f ⟨i, h⟩) :=
le_antisymm
  (supr_le $ assume ⟨i, h⟩, le_supr_of_le i $ le_supr (λh:p i, f ⟨i, h⟩) _)
  (supr_le $ assume i, supr_le $ assume : p i, le_supr _ _)

lemma supr_subtype' {p : ι → Prop} {f : ∀ i, p i → α} :
  (⨆ i (h : p i), f i h) = (⨆ x : subtype p, f x x.property) :=
(@supr_subtype _ _ _ p (λ x, f x.val x.property)).symm

lemma Sup_eq_supr' {s : set α} : Sup s = ⨆ x : s, (x : α) :=
by rw [Sup_eq_supr, supr_subtype']; refl

lemma is_lub_bsupr {s : set β} {f : β → α} : is_lub (f '' s) (⨆ x ∈ s, f x) :=
by simpa only [range_comp, subtype.range_coe, supr_subtype'] using @is_lub_supr α s _ (f ∘ coe)

theorem infi_sigma {p : β → Type*} {f : sigma p → α} : (⨅ x, f x) = (⨅ i (h:p i), f ⟨i, h⟩) :=
le_antisymm
  (le_infi $ assume i, le_infi $ assume : p i, infi_le _ _)
  (le_infi $ assume ⟨i, h⟩, infi_le_of_le i $ infi_le _ _)

theorem supr_sigma {p : β → Type*} {f : sigma p → α} : (⨆ x, f x) = (⨆ i (h:p i), f ⟨i, h⟩) :=
le_antisymm
  (supr_le $ assume ⟨i, h⟩, le_supr_of_le i $ le_supr (λh:p i, f ⟨i, h⟩) _)
  (supr_le $ assume i, supr_le $ assume : p i, le_supr _ _)

theorem infi_prod {γ : Type*} {f : β × γ → α} : (⨅ x, f x) = (⨅ i j, f (i, j)) :=
le_antisymm
  (le_infi $ assume i, le_infi $ assume j, infi_le _ _)
  (le_infi $ assume ⟨i, h⟩, infi_le_of_le i $ infi_le _ _)

theorem supr_prod {γ : Type*} {f : β × γ → α} : (⨆ x, f x) = (⨆ i j, f (i, j)) :=
le_antisymm
  (supr_le $ assume ⟨i, h⟩, le_supr_of_le i $ le_supr (λj, f ⟨i, j⟩) _)
  (supr_le $ assume i, supr_le $ assume j, le_supr _ _)

theorem infi_sum {γ : Type*} {f : β ⊕ γ → α} :
  (⨅ x, f x) = (⨅ i, f (sum.inl i)) ⊓ (⨅ j, f (sum.inr j)) :=
le_antisymm
  (le_inf
    (infi_le_infi2 $ assume i, ⟨_, le_refl _⟩)
    (infi_le_infi2 $ assume j, ⟨_, le_refl _⟩))
  (le_infi $ assume s, match s with
  | sum.inl i := inf_le_left_of_le $ infi_le _ _
  | sum.inr j := inf_le_right_of_le $ infi_le _ _
  end)

theorem supr_sum {γ : Type*} {f : β ⊕ γ → α} :
  (⨆ x, f x) = (⨆ i, f (sum.inl i)) ⊔ (⨆ j, f (sum.inr j)) :=
le_antisymm
  (supr_le $ assume s, match s with
  | sum.inl i := le_sup_left_of_le $ le_supr _ i
  | sum.inr j := le_sup_right_of_le $ le_supr _ j
  end)
  (sup_le
    (supr_le_supr2 $ assume i, ⟨sum.inl i, le_refl _⟩)
    (supr_le_supr2 $ assume j, ⟨sum.inr j, le_refl _⟩))

end

section complete_linear_order
variables [complete_linear_order α]

lemma supr_eq_top (f : ι → α) : supr f = ⊤ ↔ (∀b<⊤, ∃i, b < f i) :=
by simp only [← Sup_range, Sup_eq_top, set.exists_range_iff]

@[nolint ge_or_gt] -- see Note [nolint_ge]
lemma infi_eq_bot (f : ι → α) : infi f = ⊥ ↔ (∀b>⊥, ∃i, f i < b) :=
by simp only [← Inf_range, Inf_eq_bot, set.exists_range_iff]

end complete_linear_order

/- Instances -/

instance complete_lattice_Prop : complete_lattice Prop :=
{ Sup    := λs, ∃a∈s, a,
  le_Sup := assume s a h p, ⟨a, h, p⟩,
  Sup_le := assume s a h ⟨b, h', p⟩, h b h' p,
  Inf    := λs, ∀a:Prop, a∈s → a,
  Inf_le := assume s a h p, p a h,
  le_Inf := assume s a h p b hb, h b hb p,
  .. bounded_distrib_lattice_Prop }

lemma Inf_Prop_eq {s : set Prop} : Inf s = (∀p ∈ s, p) := rfl

lemma Sup_Prop_eq {s : set Prop} : Sup s = (∃p ∈ s, p) := rfl

lemma infi_Prop_eq {ι : Sort*} {p : ι → Prop} : (⨅i, p i) = (∀i, p i) :=
le_antisymm (assume h i, h _ ⟨i, rfl⟩ ) (assume h p ⟨i, eq⟩, eq ▸ h i)

lemma supr_Prop_eq {ι : Sort*} {p : ι → Prop} : (⨆i, p i) = (∃i, p i) :=
le_antisymm (λ ⟨q, ⟨i, (eq : p i = q)⟩, hq⟩, ⟨i, eq.symm ▸ hq⟩) (λ ⟨i, hi⟩, ⟨p i, ⟨i, rfl⟩, hi⟩)

instance pi.has_Sup {α : Type*} {β : α → Type*} [Π i, has_Sup (β i)] : has_Sup (Π i, β i) :=
⟨λ s i, ⨆ f : s, (f : Π i, β i) i⟩

instance pi.has_Inf {α : Type*} {β : α → Type*} [Π i, has_Inf (β i)] : has_Inf (Π i, β i) :=
⟨λ s i, ⨅ f : s, (f : Π i, β i) i⟩

instance pi.complete_lattice {α : Type*} {β : α → Type*} [∀ i, complete_lattice (β i)] :
  complete_lattice (Π i, β i) :=
{ Sup := Sup,
  Inf := Inf,
  le_Sup := λ s f hf i, le_supr (λ f : s, (f : Π i, β i) i) ⟨f, hf⟩,
  Inf_le := λ s f hf i, infi_le (λ f : s, (f : Π i, β i) i) ⟨f, hf⟩,
  Sup_le := λ s f hf i, supr_le $ λ g, hf g g.2 i,
  le_Inf := λ s f hf i, le_infi $ λ g, hf g g.2 i,
  .. pi.bounded_lattice }

lemma Inf_apply {α : Type*} {β : α → Type*} [Π i, has_Inf (β i)]
  {s : set (Πa, β a)} {a : α} :
  (Inf s) a = (⨅ f : s, (f : Πa, β a) a) :=
rfl

lemma infi_apply {α : Type*} {β : α → Type*} {ι : Sort*} [Π i, has_Inf (β i)]
  {f : ι → Πa, β a} {a : α} :
  (⨅i, f i) a = (⨅i, f i a) :=
by rw [infi, Inf_apply, infi, infi, ← image_eq_range (λ f : Π i, β i, f a) (range f), ← range_comp]

lemma Sup_apply {α : Type*} {β : α → Type*} [Π i, has_Sup (β i)] {s : set (Πa, β a)} {a : α} :
  (Sup s) a = (⨆f:s, (f : Πa, β a) a) :=
rfl

lemma supr_apply {α : Type*} {β : α → Type*} {ι : Sort*} [Π i, has_Sup (β i)] {f : ι → Πa, β a}
  {a : α} :
  (⨆i, f i) a = (⨆i, f i a) :=
@infi_apply α (λ i, order_dual (β i)) _ _ f a

section complete_lattice
variables [preorder α] [complete_lattice β]

theorem monotone_Sup_of_monotone {s : set (α → β)} (m_s : ∀f∈s, monotone f) : monotone (Sup s) :=
assume x y h, supr_le $ λ f, le_supr_of_le f $ m_s f f.2 h

theorem monotone_Inf_of_monotone {s : set (α → β)} (m_s : ∀f∈s, monotone f) : monotone (Inf s) :=
assume x y h, le_infi $ λ f, infi_le_of_le f $ m_s f f.2 h

end complete_lattice

namespace order_dual
variable (α)

instance [complete_lattice α] : complete_lattice (order_dual α) :=
{ le_Sup := @complete_lattice.Inf_le α _,
  Sup_le := @complete_lattice.le_Inf α _,
  Inf_le := @complete_lattice.le_Sup α _,
  le_Inf := @complete_lattice.Sup_le α _,
  .. order_dual.bounded_lattice α, ..order_dual.has_Sup α, ..order_dual.has_Inf α }

instance [complete_linear_order α] : complete_linear_order (order_dual α) :=
{ .. order_dual.complete_lattice α, .. order_dual.decidable_linear_order α }

end order_dual

namespace prod
variables (α β)

instance [has_Inf α] [has_Inf β] : has_Inf (α × β) :=
⟨λs, (Inf (prod.fst '' s), Inf (prod.snd '' s))⟩

instance [has_Sup α] [has_Sup β] : has_Sup (α × β) :=
⟨λs, (Sup (prod.fst '' s), Sup (prod.snd '' s))⟩

instance [complete_lattice α] [complete_lattice β] : complete_lattice (α × β) :=
{ le_Sup := assume s p hab, ⟨le_Sup $ mem_image_of_mem _ hab, le_Sup $ mem_image_of_mem _ hab⟩,
  Sup_le := assume s p h,
    ⟨ Sup_le $ ball_image_of_ball $ assume p hp, (h p hp).1,
      Sup_le $ ball_image_of_ball $ assume p hp, (h p hp).2⟩,
  Inf_le := assume s p hab, ⟨Inf_le $ mem_image_of_mem _ hab, Inf_le $ mem_image_of_mem _ hab⟩,
  le_Inf := assume s p h,
    ⟨ le_Inf $ ball_image_of_ball $ assume p hp, (h p hp).1,
      le_Inf $ ball_image_of_ball $ assume p hp, (h p hp).2⟩,
  .. prod.bounded_lattice α β,
  .. prod.has_Sup α β,
  .. prod.has_Inf α β }

end prod<|MERGE_RESOLUTION|>--- conflicted
+++ resolved
@@ -351,11 +351,7 @@
   (⨆ x, f (s x)) = ⨆ y, f y :=
 le_antisymm (supr_comp_le _ _) (supr_le_supr2 $ λ x, (hs x).imp $ λ i hi, hf hi)
 
-<<<<<<< HEAD
-lemma function.surjective.supr_eq {α : Type*} [has_Sup α] {f : ι → ι₂}
-=======
 lemma function.surjective.supr_comp {α : Type*} [has_Sup α] {f : ι → ι₂}
->>>>>>> f5359ea3
   (hf : function.surjective f) (g : ι₂ → α) :
   (⨆ x, g (f x)) = ⨆ y, g y :=
 by simp only [supr, hf.range_comp]
@@ -366,11 +362,7 @@
 begin
   have : f₁ ∘ pq.mpr = f₂ := funext f,
   rw [← this],
-<<<<<<< HEAD
-  refine (function.surjective.supr_eq (λ h, ⟨pq.1 h, _⟩) f₁).symm,
-=======
   refine (function.surjective.supr_comp (λ h, ⟨pq.1 h, _⟩) f₁).symm,
->>>>>>> f5359ea3
   refl
 end
 
@@ -447,17 +439,10 @@
   (⨅ x, f (s x)) = ⨅ y, f y :=
 le_antisymm (infi_le_infi2 $ λ x, (hs x).imp $ λ i hi, hf hi) (le_infi_comp _ _)
 
-<<<<<<< HEAD
-lemma function.surjective.infi_eq {α : Type*} [has_Inf α] {f : ι → ι₂}
-  (hf : function.surjective f) (g : ι₂ → α) :
-  (⨅ x, g (f x)) = ⨅ y, g y :=
-@function.surjective.supr_eq _ _ (order_dual α) _ f hf g
-=======
 lemma function.surjective.infi_comp {α : Type*} [has_Inf α] {f : ι → ι₂}
   (hf : function.surjective f) (g : ι₂ → α) :
   (⨅ x, g (f x)) = ⨅ y, g y :=
 @function.surjective.supr_comp _ _ (order_dual α) _ f hf g
->>>>>>> f5359ea3
 
 @[congr] theorem infi_congr_Prop {α : Type*} [has_Inf α] {p q : Prop} {f₁ : p → α} {f₂ : q → α}
   (pq : p ↔ q) (f : ∀x, f₁ (pq.mpr x) = f₂ x) : infi f₁ = infi f₂ :=
