/-
Copyright (c) 2017 Johannes Hölzl. All rights reserved.
Released under Apache 2.0 license as described in the file LICENSE.
Authors: Johannes Hölzl, Jeremy Avigad
-/
import order.zorn
import order.copy
import data.set.finite
import tactic.monotonicity

/-!
# Theory of filters on sets

## Main definitions

* `filter` : filters on a set;
* `at_top`, `at_bot`, `cofinite`, `principal` : specific filters;
* `map`, `comap`, `prod` : operations on filters;
* `tendsto` : limit with respect to filters;
* `eventually` : `f.eventually p` means `{x | p x} ∈ f`;
* `frequently` : `f.frequently p` means `{x | ¬p x} ∉ f`;
* `filter_upwards [h₁, ..., hₙ]` : takes a list of proofs `hᵢ : sᵢ ∈ f`, and replaces a goal `s ∈ f`
  with `∀ x, x ∈ s₁ → ... → x ∈ sₙ → x ∈ s`;
* `ne_bot f` : an utility class stating that `f` is a non-trivial filter.

Filters on a type `X` are sets of sets of `X` satisfying three conditions. They are mostly used to
abstract two related kinds of ideas:
* *limits*, including finite or infinite limits of sequences, finite or infinite limits of functions
  at a point or at infinity, etc...
* *things happening eventually*, including things happening for large enough `n : ℕ`, or near enough
  a point `x`, or for close enough pairs of points, or things happening almost everywhere in the
  sense of measure theory. Dually, filters can also express the idea of *things happening often*:
  for arbitrarily large `n`, or at a point in any neighborhood of given a point etc...

In this file, we define the type `filter X` of filters on `X`, and endow it with a complete lattice
structure. This structure is lifted from the lattice structure on `set (set X)` using the Galois
insertion which maps a filter to its elements in one direction, and an arbitrary set of sets to
the smallest filter containing it in the other direction.
We also prove `filter` is a monadic functor, with a push-forward operation
`filter.map` and a pull-back operation `filter.comap` that form a Galois connections for the
order on filters.
Finally we describe a product operation `filter X → filter Y → filter (X × Y)`.

The examples of filters appearing in the description of the two motivating ideas are:
* `(at_top : filter ℕ)` : made of sets of `ℕ` containing `{n | n ≥ N}` for some `N`
* `𝓝 x` : made of neighborhoods of `x` in a topological space (defined in topology.basic)
* `𝓤 X` : made of entourages of a uniform space (those space are generalizations of metric spaces
  defined in topology.uniform_space.basic)
* `μ.ae` : made of sets whose complement has zero measure with respect to `μ` (defined in
  `measure_theory.measure_space`)

The general notion of limit of a map with respect to filters on the source and target types
is `filter.tendsto`. It is defined in terms of the order and the push-forward operation.
The predicate "happening eventually" is `filter.eventually`, and "happening often" is
`filter.frequently`, whose definitions are immediate after `filter` is defined (but they come
rather late in this file in order to immediately relate them to the lattice structure).

For instance, anticipating on topology.basic, the statement: "if a sequence `u` converges to
some `x` and `u n` belongs to a set `M` for `n` large enough then `x` is in the closure of
`M`" is formalized as: `tendsto u at_top (𝓝 x) → (∀ᶠ n in at_top, u n ∈ M) → x ∈ closure M`,
which is a special case of `mem_closure_of_tendsto` from topology.basic.

## Notations

* `∀ᶠ x in f, p x` : `f.eventually p`;
* `∃ᶠ x in f, p x` : `f.frequently p`;
* `f =ᶠ[l] g` : `∀ᶠ x in l, f x = g x`;
* `f ≤ᶠ[l] g` : `∀ᶠ x in l, f x ≤ g x`;
* `f ×ᶠ g` : `filter.prod f g`, localized in `filter`;
* `𝓟 s` : `principal s`, localized in `filter`.

## References

*  [N. Bourbaki, *General Topology*][bourbaki1966]

Important note: Bourbaki requires that a filter on `X` cannot contain all sets of `X`, which
we do *not* require. This gives `filter X` better formal properties, in particular a bottom element
`⊥` for its lattice structure, at the cost of including the assumption
`[ne_bot f]` in a number of lemmas and definitions.
-/

open set

universes u v w x y

open_locale classical

/-- A filter `F` on a type `α` is a collection of sets of `α` which contains the whole `α`,
is upwards-closed, and is stable under intersection. We do not forbid this collection to be
all sets of `α`. -/
structure filter (α : Type*) :=
(sets                   : set (set α))
(univ_sets              : set.univ ∈ sets)
(sets_of_superset {x y} : x ∈ sets → x ⊆ y → y ∈ sets)
(inter_sets {x y}       : x ∈ sets → y ∈ sets → x ∩ y ∈ sets)

/-- If `F` is a filter on `α`, and `U` a subset of `α` then we can write `U ∈ F` as on paper. -/
@[reducible]
instance {α : Type*}: has_mem (set α) (filter α) := ⟨λ U F, U ∈ F.sets⟩

namespace filter
variables {α : Type u} {f g : filter α} {s t : set α}

instance inhabited_mem : inhabited {s : set α // s ∈ f} := ⟨⟨univ, f.univ_sets⟩⟩

lemma filter_eq : ∀{f g : filter α}, f.sets = g.sets → f = g
| ⟨a, _, _, _⟩ ⟨._, _, _, _⟩ rfl := rfl

lemma filter_eq_iff : f = g ↔ f.sets = g.sets :=
⟨congr_arg _, filter_eq⟩

protected lemma ext_iff : f = g ↔ ∀ s, s ∈ f ↔ s ∈ g :=
by rw [filter_eq_iff, ext_iff]

@[ext]
protected lemma ext : (∀ s, s ∈ f ↔ s ∈ g) → f = g :=
filter.ext_iff.2

lemma univ_mem_sets : univ ∈ f :=
f.univ_sets

lemma mem_sets_of_superset : ∀{x y : set α}, x ∈ f → x ⊆ y → y ∈ f :=
f.sets_of_superset

lemma inter_mem_sets : ∀{s t}, s ∈ f → t ∈ f → s ∩ t ∈ f :=
f.inter_sets

lemma univ_mem_sets' (h : ∀ a, a ∈ s) : s ∈ f :=
mem_sets_of_superset univ_mem_sets (assume x _, h x)

lemma mp_sets (hs : s ∈ f) (h : {x | x ∈ s → x ∈ t} ∈ f) : t ∈ f :=
mem_sets_of_superset (inter_mem_sets hs h) $ assume x ⟨h₁, h₂⟩, h₂ h₁

lemma congr_sets (h : {x | x ∈ s ↔ x ∈ t} ∈ f) : s ∈ f ↔ t ∈ f :=
⟨λ hs, mp_sets hs (mem_sets_of_superset h (λ x, iff.mp)),
 λ hs, mp_sets hs (mem_sets_of_superset h (λ x, iff.mpr))⟩

lemma Inter_mem_sets {β : Type v} {s : β → set α} {is : set β} (hf : finite is) :
  (∀i∈is, s i ∈ f) → (⋂i∈is, s i) ∈ f :=
finite.induction_on hf
  (assume hs, by simp only [univ_mem_sets, mem_empty_eq, Inter_neg, Inter_univ, not_false_iff])
  (assume i is _ hf hi hs,
    have h₁ : s i ∈ f, from hs i (by simp),
    have h₂ : (⋂x∈is, s x) ∈ f, from hi $ assume a ha, hs _ $ by simp only [ha, mem_insert_iff, or_true],
    by simp [inter_mem_sets h₁ h₂])

lemma sInter_mem_sets_of_finite {s : set (set α)} (hfin : finite s) (h_in : ∀ U ∈ s, U ∈ f) :
  ⋂₀ s ∈ f :=
by { rw sInter_eq_bInter, exact Inter_mem_sets hfin h_in }

lemma Inter_mem_sets_of_fintype {β : Type v} {s : β → set α} [fintype β] (h : ∀i, s i ∈ f) :
  (⋂i, s i) ∈ f :=
by simpa using Inter_mem_sets finite_univ (λi hi, h i)

lemma exists_sets_subset_iff : (∃t ∈ f, t ⊆ s) ↔ s ∈ f :=
⟨assume ⟨t, ht, ts⟩, mem_sets_of_superset ht ts, assume hs, ⟨s, hs, subset.refl _⟩⟩

lemma monotone_mem_sets {f : filter α} : monotone (λs, s ∈ f) :=
assume s t hst h, mem_sets_of_superset h hst

end filter

namespace tactic.interactive
open tactic interactive

/-- `filter_upwards [h1, ⋯, hn]` replaces a goal of the form `s ∈ f`
and terms `h1 : t1 ∈ f, ⋯, hn : tn ∈ f` with `∀x, x ∈ t1 → ⋯ → x ∈ tn → x ∈ s`.

`filter_upwards [h1, ⋯, hn] e` is a short form for `{ filter_upwards [h1, ⋯, hn], exact e }`.
-/
meta def filter_upwards
  (s : parse types.pexpr_list)
  (e' : parse $ optional types.texpr) : tactic unit :=
do
  s.reverse.mmap (λ e, eapplyc `filter.mp_sets >> eapply e),
  eapplyc `filter.univ_mem_sets',
  match e' with
  | some e := interactive.exact e
  | none := skip
  end

end tactic.interactive

namespace filter
variables {α : Type u} {β : Type v} {γ : Type w} {ι : Sort x}

section principal

/-- The principal filter of `s` is the collection of all supersets of `s`. -/
def principal (s : set α) : filter α :=
{ sets             := {t | s ⊆ t},
  univ_sets        := subset_univ s,
  sets_of_superset := assume x y hx hy, subset.trans hx hy,
  inter_sets       := assume x y, subset_inter }

localized "notation `𝓟` := filter.principal" in filter

instance : inhabited (filter α) :=
⟨𝓟 ∅⟩

@[simp] lemma mem_principal_sets {s t : set α} : s ∈ 𝓟 t ↔ t ⊆ s := iff.rfl

lemma mem_principal_self (s : set α) : s ∈ 𝓟 s := subset.refl _

end principal

open_locale filter

section join

/-- The join of a filter of filters is defined by the relation `s ∈ join f ↔ {t | s ∈ t} ∈ f`. -/
def join (f : filter (filter α)) : filter α :=
{ sets             := {s | {t : filter α | s ∈ t} ∈ f},
  univ_sets        := by simp only [univ_mem_sets, mem_set_of_eq]; exact univ_mem_sets,
  sets_of_superset := assume x y hx xy,
    mem_sets_of_superset hx $ assume f h, mem_sets_of_superset h xy,
  inter_sets       := assume x y hx hy,
    mem_sets_of_superset (inter_mem_sets hx hy) $ assume f ⟨h₁, h₂⟩, inter_mem_sets h₁ h₂ }

@[simp] lemma mem_join_sets {s : set α} {f : filter (filter α)} :
  s ∈ join f ↔ {t | s ∈ t} ∈ f := iff.rfl

end join

section lattice

instance : partial_order (filter α) :=
{ le            := λf g, ∀ ⦃U : set α⦄, U ∈ g → U ∈ f,
  le_antisymm   := assume a b h₁ h₂, filter_eq $ subset.antisymm h₂ h₁,
  le_refl       := assume a, subset.refl _,
  le_trans      := assume a b c h₁ h₂, subset.trans h₂ h₁ }

theorem le_def {f g : filter α} : f ≤ g ↔ ∀ x ∈ g, x ∈ f := iff.rfl

/-- `generate_sets g s`: `s` is in the filter closure of `g`. -/
inductive generate_sets (g : set (set α)) : set α → Prop
| basic {s : set α}      : s ∈ g → generate_sets s
| univ                   : generate_sets univ
| superset {s t : set α} : generate_sets s → s ⊆ t → generate_sets t
| inter {s t : set α}    : generate_sets s → generate_sets t → generate_sets (s ∩ t)

/-- `generate g` is the smallest filter containing the sets `g`. -/
def generate (g : set (set α)) : filter α :=
{ sets             := generate_sets g,
  univ_sets        := generate_sets.univ,
  sets_of_superset := assume x y, generate_sets.superset,
  inter_sets       := assume s t, generate_sets.inter }

lemma sets_iff_generate {s : set (set α)} {f : filter α} : f ≤ filter.generate s ↔ s ⊆ f.sets :=
iff.intro
  (assume h u hu, h $ generate_sets.basic $ hu)
  (assume h u hu, hu.rec_on h univ_mem_sets
    (assume x y _ hxy hx, mem_sets_of_superset hx hxy)
    (assume x y _ _ hx hy, inter_mem_sets hx hy))

lemma mem_generate_iff (s : set $ set α) {U : set α} : U ∈ generate s ↔ ∃ t ⊆ s, finite t ∧ ⋂₀ t ⊆ U :=
begin
  split ; intro h,
  { induction h with V V_in V W V_in hVW hV V W V_in W_in hV hW,
    { use {V},
      simp [V_in] },
    { use ∅,
      simp [subset.refl, univ] },
    { rcases hV with ⟨t, hts, htfin, hinter⟩,
      exact ⟨t, hts, htfin, subset.trans hinter hVW⟩ },
    { rcases hV with ⟨t, hts, htfin, htinter⟩,
      rcases hW with ⟨z, hzs, hzfin, hzinter⟩,
      refine ⟨t ∪ z, union_subset hts hzs, htfin.union hzfin, _⟩,
      rw sInter_union,
      exact inter_subset_inter htinter hzinter } },
  { rcases h with ⟨t, ts, tfin, h⟩,
    apply generate_sets.superset _ h,
    revert ts,
    apply finite.induction_on tfin,
    { intro h,
      rw sInter_empty,
      exact generate_sets.univ },
    { intros V r hV rfin hinter h,
      cases insert_subset.mp h with V_in r_sub,
      rw [insert_eq V r, sInter_union],
      apply generate_sets.inter _ (hinter r_sub),
      rw sInter_singleton,
      exact generate_sets.basic V_in } },
end

/-- `mk_of_closure s hs` constructs a filter on `α` whose elements set is exactly
`s : set (set α)`, provided one gives the assumption `hs : (generate s).sets = s`. -/
protected def mk_of_closure (s : set (set α)) (hs : (generate s).sets = s) : filter α :=
{ sets             := s,
  univ_sets        := hs ▸ (univ_mem_sets : univ ∈ generate s),
  sets_of_superset := assume x y, hs ▸ (mem_sets_of_superset : x ∈ generate s → x ⊆ y → y ∈ generate s),
  inter_sets       := assume x y, hs ▸ (inter_mem_sets : x ∈ generate s → y ∈ generate s → x ∩ y ∈ generate s) }

lemma mk_of_closure_sets {s : set (set α)} {hs : (generate s).sets = s} :
  filter.mk_of_closure s hs = generate s :=
filter.ext $ assume u,
show u ∈ (filter.mk_of_closure s hs).sets ↔ u ∈ (generate s).sets, from hs.symm ▸ iff.rfl

/-- Galois insertion from sets of sets into filters. -/
def gi_generate (α : Type*) :
  @galois_insertion (set (set α)) (order_dual (filter α)) _ _ filter.generate filter.sets :=
{ gc        := assume s f, sets_iff_generate,
  le_l_u    := assume f u h, generate_sets.basic h,
  choice    := λs hs, filter.mk_of_closure s (le_antisymm hs $ sets_iff_generate.1 $ le_refl _),
  choice_eq := assume s hs, mk_of_closure_sets }

/-- The infimum of filters is the filter generated by intersections
  of elements of the two filters. -/
instance : has_inf (filter α) := ⟨λf g : filter α,
{ sets             := {s | ∃ (a ∈ f) (b ∈ g), a ∩ b ⊆ s },
  univ_sets        := ⟨_, univ_mem_sets, _, univ_mem_sets, inter_subset_left _ _⟩,
  sets_of_superset := assume x y ⟨a, ha, b, hb, h⟩ xy, ⟨a, ha, b, hb, subset.trans h xy⟩,
  inter_sets       := assume x y ⟨a, ha, b, hb, hx⟩ ⟨c, hc, d, hd, hy⟩,
    ⟨_, inter_mem_sets ha hc, _, inter_mem_sets hb hd,
      calc a ∩ c ∩ (b ∩ d) = (a ∩ b) ∩ (c ∩ d) : by ac_refl
        ... ⊆ x ∩ y : inter_subset_inter hx hy⟩ }⟩

@[simp] lemma mem_inf_sets {f g : filter α} {s : set α} :
  s ∈ f ⊓ g ↔ ∃t₁∈f, ∃t₂∈g, t₁ ∩ t₂ ⊆ s := iff.rfl

lemma mem_inf_sets_of_left {f g : filter α} {s : set α} (h : s ∈ f) : s ∈ f ⊓ g :=
⟨s, h, univ, univ_mem_sets, inter_subset_left _ _⟩

lemma mem_inf_sets_of_right {f g : filter α} {s : set α} (h : s ∈ g) : s ∈ f ⊓ g :=
⟨univ, univ_mem_sets, s, h, inter_subset_right _ _⟩

lemma inter_mem_inf_sets {α : Type u} {f g : filter α} {s t : set α}
  (hs : s ∈ f) (ht : t ∈ g) : s ∩ t ∈ f ⊓ g :=
inter_mem_sets (mem_inf_sets_of_left hs) (mem_inf_sets_of_right ht)

instance : has_top (filter α) :=
⟨{ sets            := {s | ∀x, x ∈ s},
  univ_sets        := assume x, mem_univ x,
  sets_of_superset := assume x y hx hxy a, hxy (hx a),
  inter_sets       := assume x y hx hy a, mem_inter (hx _) (hy _) }⟩

lemma mem_top_sets_iff_forall {s : set α} : s ∈ (⊤ : filter α) ↔ (∀x, x ∈ s) :=
iff.rfl

@[simp] lemma mem_top_sets {s : set α} : s ∈ (⊤ : filter α) ↔ s = univ :=
by rw [mem_top_sets_iff_forall, eq_univ_iff_forall]

section complete_lattice

/- We lift the complete lattice along the Galois connection `generate` / `sets`. Unfortunately,
  we want to have different definitional equalities for the lattice operations. So we define them
  upfront and change the lattice operations for the complete lattice instance. -/

private def original_complete_lattice : complete_lattice (filter α) :=
@order_dual.complete_lattice _ (gi_generate α).lift_complete_lattice

local attribute [instance] original_complete_lattice

instance : complete_lattice (filter α) := original_complete_lattice.copy
  /- le  -/ filter.partial_order.le rfl
  /- top -/ (filter.has_top).1
  (top_unique $ assume s hs, by have := univ_mem_sets ; finish)
  /- bot -/ _ rfl
  /- sup -/ _ rfl
  /- inf -/ (filter.has_inf).1
  begin
    ext f g : 2,
    exact le_antisymm
      (le_inf (assume s, mem_inf_sets_of_left) (assume s, mem_inf_sets_of_right))
      (assume s ⟨a, ha, b, hb, hs⟩, show s ∈ complete_lattice.inf f g, from
      mem_sets_of_superset (inter_mem_sets
        (@inf_le_left (filter α) _ _ _ _ ha)
        (@inf_le_right (filter α) _ _ _ _ hb)) hs)
  end
  /- Sup -/ (join ∘ 𝓟) (by ext s x; exact (@mem_bInter_iff _ _ s filter.sets x).symm)
  /- Inf -/ _ rfl

end complete_lattice

/-- A filter is `ne_bot` if it is not equal to `⊥`, or equivalently the empty set
does not belong to the filter. Bourbaki include this assumption in the definition
of a filter but we prefer to have a `complete_lattice` structure on filter, so
we use a typeclass argument in lemmas instead. -/
@[class] def ne_bot (f : filter α) := f ≠ ⊥

lemma ne_bot.ne {f : filter α} (hf : ne_bot f) : f ≠ ⊥ := hf

lemma ne_bot.mono {f g : filter α} (hf : ne_bot f) (hg : f ≤ g) : ne_bot g :=
ne_bot_of_le_ne_bot hf hg

lemma ne_bot_of_le {f g : filter α} [hf : ne_bot f] (hg : f ≤ g) : ne_bot g :=
hf.mono hg

lemma bot_sets_eq : (⊥ : filter α).sets = univ := rfl

lemma sup_sets_eq {f g : filter α} : (f ⊔ g).sets = f.sets ∩ g.sets :=
(gi_generate α).gc.u_inf

lemma Sup_sets_eq {s : set (filter α)} : (Sup s).sets = (⋂f∈s, (f:filter α).sets) :=
(gi_generate α).gc.u_Inf

lemma supr_sets_eq {f : ι → filter α} : (supr f).sets = (⋂i, (f i).sets) :=
(gi_generate α).gc.u_infi

lemma generate_empty : filter.generate ∅ = (⊤ : filter α) :=
(gi_generate α).gc.l_bot

lemma generate_univ : filter.generate univ = (⊥ : filter α) :=
mk_of_closure_sets.symm

lemma generate_union {s t : set (set α)} :
  filter.generate (s ∪ t) = filter.generate s ⊓ filter.generate t :=
(gi_generate α).gc.l_sup

lemma generate_Union {s : ι → set (set α)} :
  filter.generate (⋃ i, s i) = (⨅ i, filter.generate (s i)) :=
(gi_generate α).gc.l_supr

@[simp] lemma mem_bot_sets {s : set α} : s ∈ (⊥ : filter α) :=
trivial

@[simp] lemma mem_sup_sets {f g : filter α} {s : set α} :
  s ∈ f ⊔ g ↔ s ∈ f ∧ s ∈ g :=
iff.rfl

@[simp] lemma mem_Sup_sets {x : set α} {s : set (filter α)} :
  x ∈ Sup s ↔ (∀f∈s, x ∈ (f:filter α)) :=
iff.rfl

@[simp] lemma mem_supr_sets {x : set α} {f : ι → filter α} :
  x ∈ supr f ↔ (∀i, x ∈ f i) :=
by simp only [supr_sets_eq, iff_self, mem_Inter]

lemma infi_eq_generate (s : ι → filter α) : infi s = generate (⋃ i, (s i).sets) :=
show generate _ = generate _, from congr_arg _ supr_range

lemma mem_infi_iff {ι} {s : ι → filter α} {U : set α} : (U ∈ ⨅ i, s i) ↔
  ∃ I : set ι, finite I ∧ ∃ V : {i | i ∈ I} → set α, (∀ i, V i ∈ s i) ∧ (⋂ i, V i) ⊆ U :=
begin
  rw [infi_eq_generate, mem_generate_iff],
  split,
  { rintro ⟨t, tsub, tfin, tinter⟩,
    rcases eq_finite_Union_of_finite_subset_Union tfin tsub with ⟨I, Ifin, σ, σfin, σsub, rfl⟩,
    rw sInter_Union at tinter,
    let V := λ i, ⋂₀ σ i,
    have V_in : ∀ i, V i ∈ s i,
    { rintro ⟨i, i_in⟩,
      apply sInter_mem_sets_of_finite (σfin _),
      apply σsub },
    exact ⟨I, Ifin, V, V_in, tinter⟩ },
  { rintro ⟨I, Ifin, V, V_in, h⟩,
    refine ⟨range V, _, _, h⟩,
    { rintro _ ⟨i, rfl⟩,
      rw mem_Union,
      use [i, V_in i] },
    { haveI : fintype {i : ι | i ∈ I} := finite.fintype Ifin,
      exact finite_range _ } },
end

@[simp] lemma le_principal_iff {s : set α} {f : filter α} : f ≤ 𝓟 s ↔ s ∈ f :=
show (∀{t}, s ⊆ t → t ∈ f) ↔ s ∈ f,
  from ⟨assume h, h (subset.refl s), assume hs t ht, mem_sets_of_superset hs ht⟩

lemma principal_mono {s t : set α} : 𝓟 s ≤ 𝓟 t ↔ s ⊆ t :=
by simp only [le_principal_iff, iff_self, mem_principal_sets]

@[mono] lemma monotone_principal : monotone (𝓟 : set α → filter α) :=
λ _ _, principal_mono.2

@[simp] lemma principal_eq_iff_eq {s t : set α} : 𝓟 s = 𝓟 t ↔ s = t :=
by simp only [le_antisymm_iff, le_principal_iff, mem_principal_sets]; refl

@[simp] lemma join_principal_eq_Sup {s : set (filter α)} : join (𝓟 s) = Sup s := rfl

@[simp] lemma principal_univ : 𝓟 (univ : set α) = ⊤ :=
top_unique $ by simp only [le_principal_iff, mem_top_sets, eq_self_iff_true]

@[simp] lemma principal_empty : 𝓟 (∅ : set α) = ⊥ :=
bot_unique $ assume s _, empty_subset _

/-! ### Lattice equations -/

lemma empty_in_sets_eq_bot {f : filter α} : ∅ ∈ f ↔ f = ⊥ :=
⟨assume h, bot_unique $ assume s _, mem_sets_of_superset h (empty_subset s),
  assume : f = ⊥, this.symm ▸ mem_bot_sets⟩

lemma nonempty_of_mem_sets {f : filter α} [hf : ne_bot f] {s : set α} (hs : s ∈ f) :
  s.nonempty :=
s.eq_empty_or_nonempty.elim (λ h, absurd hs (h.symm ▸ mt empty_in_sets_eq_bot.mp hf)) id

lemma ne_bot.nonempty_of_mem {f : filter α} (hf : ne_bot f) {s : set α} (hs : s ∈ f) :
  s.nonempty :=
@nonempty_of_mem_sets α f hf s hs

lemma nonempty_of_ne_bot (f : filter α) [ne_bot f] : nonempty α :=
nonempty_of_exists $ nonempty_of_mem_sets (univ_mem_sets : univ ∈ f)

lemma filter_eq_bot_of_not_nonempty (f : filter α) (ne : ¬ nonempty α) : f = ⊥ :=
empty_in_sets_eq_bot.mp $ univ_mem_sets' $ assume x, false.elim (ne ⟨x⟩)

lemma forall_sets_nonempty_iff_ne_bot {f : filter α} :
  (∀ (s : set α), s ∈ f → s.nonempty) ↔ ne_bot f :=
⟨λ h hf, empty_not_nonempty (h ∅ $ hf.symm ▸ mem_bot_sets), @nonempty_of_mem_sets _ _⟩

lemma mem_sets_of_eq_bot {f : filter α} {s : set α} (h : f ⊓ 𝓟 sᶜ = ⊥) : s ∈ f :=
have ∅ ∈ f ⊓ 𝓟 sᶜ, from h.symm ▸ mem_bot_sets,
let ⟨s₁, hs₁, s₂, (hs₂ : sᶜ ⊆ s₂), (hs : s₁ ∩ s₂ ⊆ ∅)⟩ := this in
by filter_upwards [hs₁] assume a ha, classical.by_contradiction $ assume ha', hs ⟨ha, hs₂ ha'⟩

lemma eq_Inf_of_mem_sets_iff_exists_mem {S : set (filter α)} {l : filter α}
  (h : ∀ {s}, s ∈ l ↔ ∃ f ∈ S, s ∈ f) : l = Inf S :=
le_antisymm (le_Inf $ λ f hf s hs, h.2 ⟨f, hf, hs⟩)
  (λ s hs, let ⟨f, hf, hs⟩ := h.1 hs in (Inf_le hf : Inf S ≤ f) hs)

lemma eq_infi_of_mem_sets_iff_exists_mem {f : ι → filter α} {l : filter α}
  (h : ∀ {s}, s ∈ l ↔ ∃ i, s ∈ f i) :
  l = infi f :=
eq_Inf_of_mem_sets_iff_exists_mem $ λ s, h.trans exists_range_iff.symm

lemma eq_binfi_of_mem_sets_iff_exists_mem {f : ι → filter α} {p : ι  → Prop} {l : filter α}
  (h : ∀ {s}, s ∈ l ↔ ∃ i (_ : p i), s ∈ f i) :
  l = ⨅ i (_ : p i), f i :=
begin
  rw [infi_subtype'],
  apply eq_infi_of_mem_sets_iff_exists_mem,
  intro s,
  exact h.trans ⟨λ ⟨i, pi, si⟩, ⟨⟨i, pi⟩, si⟩, λ ⟨⟨i, pi⟩, si⟩, ⟨i, pi, si⟩⟩
end

lemma infi_sets_eq {f : ι → filter α} (h : directed (≥) f) [ne : nonempty ι] :
  (infi f).sets = (⋃ i, (f i).sets) :=
let ⟨i⟩ := ne, u := { filter .
    sets             := (⋃ i, (f i).sets),
    univ_sets        := by simp only [mem_Union]; exact ⟨i, univ_mem_sets⟩,
    sets_of_superset := by simp only [mem_Union, exists_imp_distrib];
                        intros x y i hx hxy; exact ⟨i, mem_sets_of_superset hx hxy⟩,
    inter_sets       :=
    begin
      simp only [mem_Union, exists_imp_distrib],
      assume x y a hx b hy,
      rcases h a b with ⟨c, ha, hb⟩,
      exact ⟨c, inter_mem_sets (ha hx) (hb hy)⟩
    end } in
have u = infi f, from eq_infi_of_mem_sets_iff_exists_mem (λ s, by simp only [mem_Union]),
congr_arg filter.sets this.symm

lemma mem_infi {f : ι → filter α} (h : directed (≥) f) [nonempty ι] (s) :
  s ∈ infi f ↔ ∃ i, s ∈ f i :=
by simp only [infi_sets_eq h, mem_Union]

@[nolint ge_or_gt] -- Intentional use of `≥`
lemma binfi_sets_eq {f : β → filter α} {s : set β}
  (h : directed_on (f ⁻¹'o (≥)) s) (ne : s.nonempty) :
  (⨅ i∈s, f i).sets = (⋃ i ∈ s, (f i).sets) :=
by haveI := ne.to_subtype;
calc (⨅ i ∈ s, f i).sets  = (⨅ t : {t // t ∈ s}, (f t.val)).sets : by rw [infi_subtype]; refl
  ... = (⨆ t : {t // t ∈ s}, (f t.val).sets) : infi_sets_eq h.directed_coe
  ... = (⨆ t ∈ s, (f t).sets) : by rw [supr_subtype]; refl

@[nolint ge_or_gt] -- Intentional use of `≥`
lemma mem_binfi {f : β → filter α} {s : set β}
  (h : directed_on (f ⁻¹'o (≥)) s) (ne : s.nonempty) {t : set α} :
  t ∈ (⨅ i∈s, f i) ↔ ∃ i ∈ s, t ∈ f i :=
by simp only [binfi_sets_eq h ne, mem_bUnion_iff]

lemma infi_sets_eq_finite {ι : Type*} (f : ι → filter α) :
  (⨅i, f i).sets = (⋃t:finset ι, (⨅i∈t, f i).sets) :=
begin
  rw [infi_eq_infi_finset, infi_sets_eq],
  exact (directed_of_sup $ λs₁ s₂ hs, infi_le_infi $ λi, infi_le_infi_const $ λh, hs h),
end

lemma mem_infi_finite {ι : Type*} {f : ι → filter α} (s) :
  s ∈ infi f ↔ s ∈ ⋃t:finset ι, (⨅i∈t, f i).sets :=
set.ext_iff.1 (infi_sets_eq_finite f) s

@[simp] lemma sup_join {f₁ f₂ : filter (filter α)} : (join f₁ ⊔ join f₂) = join (f₁ ⊔ f₂) :=
filter_eq $ set.ext $ assume x,
  by simp only [supr_sets_eq, join, mem_sup_sets, iff_self, mem_set_of_eq]

@[simp] lemma supr_join {ι : Sort w} {f : ι → filter (filter α)} :
  (⨆x, join (f x)) = join (⨆x, f x) :=
filter_eq $ set.ext $ assume x,
  by simp only [supr_sets_eq, join, iff_self, mem_Inter, mem_set_of_eq]

instance : bounded_distrib_lattice (filter α) :=
{ le_sup_inf :=
  begin
    assume x y z s,
    simp only [and_assoc, mem_inf_sets, mem_sup_sets, exists_prop, exists_imp_distrib, and_imp],
    intros hs t₁ ht₁ t₂ ht₂ hts,
    exact ⟨s ∪ t₁,
      x.sets_of_superset hs $ subset_union_left _ _,
      y.sets_of_superset ht₁ $ subset_union_right _ _,
      s ∪ t₂,
      x.sets_of_superset hs $ subset_union_left _ _,
      z.sets_of_superset ht₂ $ subset_union_right _ _,
      subset.trans (@le_sup_inf (set α) _ _ _ _) (union_subset (subset.refl _) hts)⟩
  end,
  ..filter.complete_lattice }

/- the complementary version with ⨆i, f ⊓ g i does not hold! -/
lemma infi_sup_eq {f : filter α} {g : ι → filter α} : (⨅ x, f ⊔ g x) = f ⊔ infi g :=
begin
  refine le_antisymm _ (le_infi $ assume i, sup_le_sup_left (infi_le _ _) _),
  rintros t ⟨h₁, h₂⟩,
<<<<<<< HEAD
  rw [← equiv.plift.surjective.infi_eq, infi_sets_eq_finite] at h₂,
=======
  rw [← equiv.plift.surjective.infi_comp, infi_sets_eq_finite] at h₂,
>>>>>>> f5359ea3
  simp only [mem_Union, (finset.inf_eq_infi _ _).symm] at h₂,
  rcases h₂ with ⟨s, hs⟩,
  suffices : (⨅i, f ⊔ g i) ≤ f ⊔ s.inf (λi, g i.down), { exact this ⟨h₁, hs⟩ },
  refine finset.induction_on s _ _,
  { exact le_sup_right_of_le le_top },
  { rintros ⟨i⟩ s his ih,
    rw [finset.inf_insert, sup_inf_left],
    exact le_inf (infi_le _ _) ih }
end

lemma mem_infi_sets_finset {s : finset α} {f : α → filter β} :
  ∀t, t ∈ (⨅a∈s, f a) ↔ (∃p:α → set β, (∀a∈s, p a ∈ f a) ∧ (⋂a∈s, p a) ⊆ t) :=
show ∀t, t ∈ (⨅a∈s, f a) ↔ (∃p:α → set β, (∀a∈s, p a ∈ f a) ∧ (⨅a∈s, p a) ≤ t),
begin
  simp only [(finset.inf_eq_infi _ _).symm],
  refine finset.induction_on s _ _,
  { simp only [finset.not_mem_empty, false_implies_iff, finset.inf_empty, top_le_iff,
      imp_true_iff, mem_top_sets, true_and, exists_const],
    intros; refl },
  { intros a s has ih t,
    simp only [ih, finset.forall_mem_insert, finset.inf_insert, mem_inf_sets,
      exists_prop, iff_iff_implies_and_implies, exists_imp_distrib, and_imp, and_assoc] {contextual := tt},
    split,
    { intros t₁ ht₁ t₂ p hp ht₂ ht,
      existsi function.update p a t₁,
      have : ∀a'∈s, function.update p a t₁ a' = p a',
        from assume a' ha',
        have a' ≠ a, from assume h, has $ h ▸ ha',
        function.update_noteq this _ _,
      have eq : s.inf (λj, function.update p a t₁ j) = s.inf (λj, p j) :=
        finset.inf_congr rfl this,
      simp only [this, ht₁, hp, function.update_same, true_and, imp_true_iff, eq] {contextual := tt},
      exact subset.trans (inter_subset_inter (subset.refl _) ht₂) ht },
    assume p hpa hp ht,
    exact ⟨p a, hpa, (s.inf p), ⟨⟨p, hp, le_refl _⟩, ht⟩⟩ }
end

/-- If `f : ι → filter α` is directed, `ι` is not empty, and `∀ i, f i ≠ ⊥`, then `infi f ≠ ⊥`.
See also `infi_ne_bot_of_directed` for a version assuming `nonempty α` instead of `nonempty ι`. -/
lemma infi_ne_bot_of_directed' {f : ι → filter α} [nonempty ι]
  (hd : directed (≥) f) (hb : ∀i, ne_bot (f i)) : ne_bot (infi f) :=
begin
  intro h,
  have he: ∅  ∈ (infi f), from h.symm ▸ (mem_bot_sets : ∅ ∈ (⊥ : filter α)),
  obtain ⟨i, hi⟩ : ∃i, ∅ ∈ f i,
    from (mem_infi hd ∅).1 he,
  exact hb i (empty_in_sets_eq_bot.1 hi)
end

/-- If `f : ι → filter α` is directed, `α` is not empty, and `∀ i, f i ≠ ⊥`, then `infi f ≠ ⊥`.
See also `infi_ne_bot_of_directed'` for a version assuming `nonempty ι` instead of `nonempty α`. -/
lemma infi_ne_bot_of_directed {f : ι → filter α}
  [hn : nonempty α] (hd : directed (≥) f) (hb : ∀i, ne_bot (f i)) : ne_bot (infi f) :=
if hι : nonempty ι then @infi_ne_bot_of_directed' _ _ _ hι hd hb else
assume h : infi f = ⊥,
have univ ⊆ (∅ : set α),
begin
  rw [←principal_mono, principal_univ, principal_empty, ←h],
  exact (le_infi $ assume i, false.elim $ hι ⟨i⟩)
end,
let ⟨x⟩ := hn in this (mem_univ x)

lemma infi_ne_bot_iff_of_directed' {f : ι → filter α} [nonempty ι] (hd : directed (≥) f) :
  ne_bot (infi f) ↔ ∀i, ne_bot (f i) :=
⟨assume H i, H.mono (infi_le _ i), infi_ne_bot_of_directed' hd⟩

lemma infi_ne_bot_iff_of_directed {f : ι → filter α} [nonempty α] (hd : directed (≥) f) :
  ne_bot (infi f) ↔ (∀i, ne_bot (f i)) :=
⟨assume H i, H.mono (infi_le _ i), infi_ne_bot_of_directed hd⟩

lemma mem_infi_sets {f : ι → filter α} (i : ι) : ∀{s}, s ∈ f i → s ∈ ⨅i, f i :=
show (⨅i, f i) ≤ f i, from infi_le _ _

@[elab_as_eliminator]
lemma infi_sets_induct {f : ι → filter α} {s : set α} (hs : s ∈ infi f) {p : set α → Prop}
  (uni : p univ)
  (ins : ∀{i s₁ s₂}, s₁ ∈ f i → p s₂ → p (s₁ ∩ s₂))
  (upw : ∀{s₁ s₂}, s₁ ⊆ s₂ → p s₁ → p s₂) : p s :=
begin
<<<<<<< HEAD
  rw [← equiv.plift.surjective.infi_eq, mem_infi_finite] at hs,
=======
  rw [← equiv.plift.surjective.infi_comp, mem_infi_finite] at hs,
>>>>>>> f5359ea3
  simp only [mem_Union, (finset.inf_eq_infi _ _).symm] at hs,
  rcases hs with ⟨is, his⟩,
  revert s,
  refine finset.induction_on is _ _,
  { assume s hs, rwa [mem_top_sets.1 hs] },
  { rintros ⟨i⟩ js his ih s hs,
    rw [finset.inf_insert, mem_inf_sets] at hs,
    rcases hs with ⟨s₁, hs₁, s₂, hs₂, hs⟩,
    exact upw hs (ins hs₁ (ih hs₂)) }
end

/- principal equations -/

@[simp] lemma inf_principal {s t : set α} : 𝓟 s ⊓ 𝓟 t = 𝓟 (s ∩ t) :=
le_antisymm
  (by simp; exact ⟨s, subset.refl s, t, subset.refl t, by simp⟩)
  (by simp [le_inf_iff, inter_subset_left, inter_subset_right])

@[simp] lemma sup_principal {s t : set α} : 𝓟 s ⊔ 𝓟 t = 𝓟 (s ∪ t) :=
filter_eq $ set.ext $
  by simp only [union_subset_iff, union_subset_iff, mem_sup_sets, forall_const, iff_self, mem_principal_sets]

@[simp] lemma supr_principal {ι : Sort w} {s : ι → set α} : (⨆x, 𝓟 (s x)) = 𝓟 (⋃i, s i) :=
filter_eq $ set.ext $ assume x, by simp only [supr_sets_eq, mem_principal_sets, mem_Inter];
exact (@supr_le_iff (set α) _ _ _ _).symm

@[simp] lemma principal_eq_bot_iff {s : set α} : 𝓟 s = ⊥ ↔ s = ∅ :=
empty_in_sets_eq_bot.symm.trans $ mem_principal_sets.trans subset_empty_iff

lemma principal_ne_bot_iff {s : set α} : ne_bot (𝓟 s) ↔ s.nonempty :=
(not_congr principal_eq_bot_iff).trans ne_empty_iff_nonempty

lemma is_compl_principal (s : set α) : is_compl (𝓟 s) (𝓟 sᶜ) :=
⟨by simp only [inf_principal, inter_compl_self, principal_empty, le_refl],
  by simp only [sup_principal, union_compl_self, principal_univ, le_refl]⟩

lemma inf_principal_eq_bot {f : filter α} {s : set α} (hs : sᶜ ∈ f) : f ⊓ 𝓟 s = ⊥ :=
empty_in_sets_eq_bot.mp ⟨_, hs, s, mem_principal_self s, assume x ⟨h₁, h₂⟩, h₁ h₂⟩

theorem mem_inf_principal {f : filter α} {s t : set α} :
  s ∈ f ⊓ 𝓟 t ↔ {x | x ∈ t → x ∈ s} ∈ f :=
begin
  simp only [← le_principal_iff, (is_compl_principal s).le_left_iff, disjoint, inf_assoc,
    inf_principal, imp_iff_not_or],
  rw [← disjoint, ← (is_compl_principal (t ∩ sᶜ)).le_right_iff, compl_inter, compl_compl],
  refl
end

lemma principal_le_iff {s : set α} {f : filter α} :
  𝓟 s ≤ f ↔ ∀ V ∈ f, s ⊆ V :=
begin
  change (∀ V, V ∈ f → V ∈ _) ↔ _,
  simp_rw mem_principal_sets,
end

@[simp] lemma infi_principal_finset {ι : Type w} (s : finset ι) (f : ι → set α) :
  (⨅i∈s, 𝓟 (f i)) = 𝓟 (⋂i∈s, f i) :=
begin
  ext t,
  simp [mem_infi_sets_finset],
  split,
  { rintros ⟨p, hp, ht⟩,
    calc (⋂ (i : ι) (H : i ∈ s), f i) ≤ (⋂ (i : ι) (H : i ∈ s), p i) :
      infi_le_infi (λi, infi_le_infi (λhi, mem_principal_sets.1 (hp i hi)))
    ... ≤ t : ht },
  { assume h,
    exact ⟨f, λi hi, subset.refl _, h⟩ }
end

@[simp] lemma infi_principal_fintype {ι : Type w} [fintype ι] (f : ι → set α) :
  (⨅i, 𝓟 (f i)) = 𝓟 (⋂i, f i) :=
by simpa using infi_principal_finset finset.univ f

end lattice

@[mono] lemma join_mono {f₁ f₂ : filter (filter α)} (h : f₁ ≤ f₂) :
  join f₁ ≤ join f₂ :=
λ s hs, h hs

/-! ### Eventually -/

/-- `f.eventually p` or `∀ᶠ x in f, p x` mean that `{x | p x} ∈ f`. E.g., `∀ᶠ x in at_top, p x`
means that `p` holds true for sufficiently large `x`. -/
protected def eventually (p : α → Prop) (f : filter α) : Prop := {x | p x} ∈ f

notation `∀ᶠ` binders ` in ` f `, ` r:(scoped p, filter.eventually p f) := r

lemma eventually_iff {f : filter α} {P : α → Prop} : (∀ᶠ x in f, P x) ↔ {x | P x} ∈ f :=
iff.rfl

protected lemma ext' {f₁ f₂ : filter α}
  (h : ∀ p : α → Prop, (∀ᶠ x in f₁, p x) ↔ (∀ᶠ x in f₂, p x)) :
  f₁ = f₂ :=
filter.ext h

lemma eventually.filter_mono {f₁ f₂ : filter α} (h : f₁ ≤ f₂) {p : α → Prop}
  (hp : ∀ᶠ x in f₂, p x) :
  ∀ᶠ x in f₁, p x :=
h hp

lemma eventually_of_mem {f : filter α} {P : α → Prop} {U : set α} (hU : U ∈ f) (h : ∀ x ∈ U, P x) :
  ∀ᶠ x in f, P x :=
mem_sets_of_superset hU h

protected lemma eventually.and {p q : α → Prop} {f : filter α} :
  f.eventually p → f.eventually q → ∀ᶠ x in f, p x ∧ q x :=
inter_mem_sets

@[simp]
lemma eventually_true (f : filter α) : ∀ᶠ x in f, true := univ_mem_sets

lemma eventually_of_forall {p : α → Prop} {f : filter α} (hp : ∀ x, p x) :
  ∀ᶠ x in f, p x :=
univ_mem_sets' hp

@[simp] lemma eventually_false_iff_eq_bot {f : filter α} :
  (∀ᶠ x in f, false) ↔ f = ⊥ :=
empty_in_sets_eq_bot

@[simp] lemma eventually_const {f : filter α} [ne_bot f] {p : Prop} :
  (∀ᶠ x in f, p) ↔ p :=
classical.by_cases (λ h : p, by simp [h]) (λ h, by simpa [h])

lemma eventually_iff_exists_mem {p : α → Prop} {f : filter α} :
  (∀ᶠ x in f, p x) ↔ ∃ v ∈ f, ∀ y ∈ v, p y :=
exists_sets_subset_iff.symm

lemma eventually.exists_mem {p : α → Prop} {f : filter α} (hp : ∀ᶠ x in f, p x) :
  ∃ v ∈ f, ∀ y ∈ v, p y :=
eventually_iff_exists_mem.1 hp

lemma eventually.mp {p q : α → Prop} {f : filter α} (hp : ∀ᶠ x in f, p x)
  (hq : ∀ᶠ x in f, p x → q x) :
  ∀ᶠ x in f, q x :=
mp_sets hp hq

lemma eventually.mono {p q : α → Prop} {f : filter α} (hp : ∀ᶠ x in f, p x)
  (hq : ∀ x, p x → q x) :
  ∀ᶠ x in f, q x :=
hp.mp (eventually_of_forall hq)

@[simp] lemma eventually_and {p q : α → Prop} {f : filter α} :
  (∀ᶠ x in f, p x ∧ q x) ↔ (∀ᶠ x in f, p x) ∧ (∀ᶠ x in f, q x) :=
⟨λ h, ⟨h.mono $ λ _, and.left, h.mono $ λ _, and.right⟩, λ h, h.1.and h.2⟩

lemma eventually.congr {f : filter α} {p q : α → Prop} (h' : ∀ᶠ x in f, p x)
  (h : ∀ᶠ x in f, p x ↔ q x) : ∀ᶠ x in f, q x :=
h'.mp (h.mono $ λ x hx, hx.mp)

lemma eventually_congr {f : filter α} {p q : α → Prop} (h : ∀ᶠ x in f, p x ↔ q x) :
  (∀ᶠ x in f, p x) ↔ (∀ᶠ x in f, q x) :=
⟨λ hp, hp.congr h, λ hq, hq.congr $ by simpa only [iff.comm] using h⟩

@[simp] lemma eventually_or_distrib_left {f : filter α} {p : Prop} {q : α → Prop} :
  (∀ᶠ x in f, p ∨ q x) ↔ (p ∨ ∀ᶠ x in f, q x) :=
classical.by_cases (λ h : p, by simp [h]) (λ h, by simp [h])

@[simp] lemma eventually_or_distrib_right {f : filter α} {p : α → Prop} {q : Prop} :
  (∀ᶠ x in f, p x ∨ q) ↔ ((∀ᶠ x in f, p x) ∨ q) :=
by simp only [or_comm _ q, eventually_or_distrib_left]

@[simp] lemma eventually_imp_distrib_left {f : filter α} {p : Prop} {q : α → Prop} :
  (∀ᶠ x in f, p → q x) ↔ (p → ∀ᶠ x in f, q x) :=
by simp only [imp_iff_not_or, eventually_or_distrib_left]

@[simp]
lemma eventually_bot {p : α → Prop} : ∀ᶠ x in ⊥, p x := ⟨⟩

@[simp]
lemma eventually_top {p : α → Prop} : (∀ᶠ x in ⊤, p x) ↔ (∀ x, p x) :=
iff.rfl

lemma eventually_sup {p : α → Prop} {f g : filter α} :
  (∀ᶠ x in f ⊔ g, p x) ↔ (∀ᶠ x in f, p x) ∧ (∀ᶠ x in g, p x) :=
iff.rfl

@[simp]
lemma eventually_Sup {p : α → Prop} {fs : set (filter α)} :
  (∀ᶠ x in Sup fs, p x) ↔ (∀ f ∈ fs, ∀ᶠ x in f, p x) :=
iff.rfl

@[simp]
lemma eventually_supr {p : α → Prop} {fs : β → filter α} :
  (∀ᶠ x in (⨆ b, fs b), p x) ↔ (∀ b, ∀ᶠ x in fs b, p x) :=
mem_supr_sets

@[simp]
lemma eventually_principal {a : set α} {p : α → Prop} :
  (∀ᶠ x in 𝓟 a, p x) ↔ (∀ x ∈ a, p x) :=
iff.rfl

theorem eventually_inf_principal {f : filter α} {p : α → Prop} {s : set α} :
  (∀ᶠ x in f ⊓ 𝓟 s, p x) ↔ ∀ᶠ x in f, x ∈ s → p x :=
mem_inf_principal

/-! ### Frequently -/

/-- `f.frequently p` or `∃ᶠ x in f, p x` mean that `{x | ¬p x} ∉ f`. E.g., `∃ᶠ x in at_top, p x`
means that there exist arbitrarily large `x` for which `p` holds true. -/
protected def frequently (p : α → Prop) (f : filter α) : Prop := ¬∀ᶠ x in f, ¬p x

notation `∃ᶠ` binders ` in ` f `, ` r:(scoped p, filter.frequently p f) := r

lemma eventually.frequently {f : filter α} [ne_bot f] {p : α → Prop} (h : ∀ᶠ x in f, p x) :
  ∃ᶠ x in f, p x :=
begin
  assume h',
  have := h.and h',
  simp only [and_not_self, eventually_false_iff_eq_bot] at this,
  contradiction
end

lemma frequently_of_forall {f : filter α} [ne_bot f] {p : α → Prop} (h : ∀ x, p x) :
  ∃ᶠ x in f, p x :=
eventually.frequently (eventually_of_forall h)

lemma frequently.mp {p q : α → Prop} {f : filter α} (h : ∃ᶠ x in f, p x)
  (hpq : ∀ᶠ x in f, p x → q x) :
  ∃ᶠ x in f, q x :=
mt (λ hq, hq.mp $ hpq.mono $ λ x, mt) h

lemma frequently.mono {p q : α → Prop} {f : filter α} (h : ∃ᶠ x in f, p x)
  (hpq : ∀ x, p x → q x) :
  ∃ᶠ x in f, q x :=
h.mp (eventually_of_forall hpq)

lemma frequently.and_eventually {p q : α → Prop} {f : filter α}
  (hp : ∃ᶠ x in f, p x) (hq : ∀ᶠ x in f, q x) :
  ∃ᶠ x in f, p x ∧ q x :=
begin
  refine mt (λ h, hq.mp $ h.mono _) hp,
  assume x hpq hq hp,
  exact hpq ⟨hp, hq⟩
end

lemma frequently.exists {p : α → Prop} {f : filter α} (hp : ∃ᶠ x in f, p x) : ∃ x, p x :=
begin
  by_contradiction H,
  replace H : ∀ᶠ x in f, ¬ p x, from eventually_of_forall (not_exists.1 H),
  exact hp H
end

lemma eventually.exists {p : α → Prop} {f : filter α} [ne_bot f] (hp : ∀ᶠ x in f, p x) :
  ∃ x, p x :=
hp.frequently.exists

lemma frequently_iff_forall_eventually_exists_and {p : α → Prop} {f : filter α} :
  (∃ᶠ x in f, p x) ↔ ∀ {q : α → Prop}, (∀ᶠ x in f, q x) → ∃ x, p x ∧ q x :=
⟨assume hp q hq, (hp.and_eventually hq).exists,
  assume H hp, by simpa only [and_not_self, exists_false] using H hp⟩

lemma frequently_iff {f : filter α} {P : α → Prop} :
  (∃ᶠ x in f, P x) ↔ ∀ {U}, U ∈ f → ∃ x ∈ U, P x :=
begin
  rw frequently_iff_forall_eventually_exists_and,
  split ; intro h,
  { intros U U_in,
    simpa [exists_prop, and_comm] using h U_in },
  { intros H H',
    simpa [and_comm] using h H' },
end

@[simp] lemma not_eventually {p : α → Prop} {f : filter α} :
  (¬ ∀ᶠ x in f, p x) ↔ (∃ᶠ x in f, ¬ p x) :=
by simp [filter.frequently]

@[simp] lemma not_frequently {p : α → Prop} {f : filter α} :
  (¬ ∃ᶠ x in f, p x) ↔ (∀ᶠ x in f, ¬ p x) :=
by simp only [filter.frequently, not_not]

@[simp] lemma frequently_true_iff_ne_bot (f : filter α) : (∃ᶠ x in f, true) ↔ ne_bot f :=
by simp [filter.frequently, -not_eventually, eventually_false_iff_eq_bot, ne_bot]

@[simp] lemma frequently_false (f : filter α) : ¬ ∃ᶠ x in f, false := by simp

@[simp] lemma frequently_const {f : filter α} [ne_bot f] {p : Prop} :
  (∃ᶠ x in f, p) ↔ p :=
classical.by_cases (λ h : p, by simpa [h]) (λ h, by simp [h])

@[simp] lemma frequently_or_distrib {f : filter α} {p q : α → Prop} :
  (∃ᶠ x in f, p x ∨ q x) ↔ (∃ᶠ x in f, p x) ∨ (∃ᶠ x in f, q x) :=
by simp only [filter.frequently, ← not_and_distrib, not_or_distrib, eventually_and]

lemma frequently_or_distrib_left {f : filter α} [ne_bot f] {p : Prop} {q : α → Prop} :
  (∃ᶠ x in f, p ∨ q x) ↔ (p ∨ ∃ᶠ x in f, q x) :=
by simp

lemma frequently_or_distrib_right {f : filter α} [ne_bot f] {p : α → Prop} {q : Prop} :
  (∃ᶠ x in f, p x ∨ q) ↔ (∃ᶠ x in f, p x) ∨ q :=
by simp

@[simp] lemma frequently_imp_distrib {f : filter α} {p q : α → Prop} :
  (∃ᶠ x in f, p x → q x) ↔ ((∀ᶠ x in f, p x) → ∃ᶠ x in f, q x) :=
by simp [imp_iff_not_or, not_eventually, frequently_or_distrib]

lemma frequently_imp_distrib_left {f : filter α} [ne_bot f] {p : Prop} {q : α → Prop} :
  (∃ᶠ x in f, p → q x) ↔ (p → ∃ᶠ x in f, q x) :=
by simp

lemma frequently_imp_distrib_right {f : filter α} [ne_bot f] {p : α → Prop} {q : Prop} :
  (∃ᶠ x in f, p x → q) ↔ ((∀ᶠ x in f, p x) → q) :=
by simp

@[simp] lemma eventually_imp_distrib_right {f : filter α} {p : α → Prop} {q : Prop} :
  (∀ᶠ x in f, p x → q) ↔ ((∃ᶠ x in f, p x) → q) :=
by simp only [imp_iff_not_or, eventually_or_distrib_right, not_frequently]

@[simp] lemma frequently_bot {p : α → Prop} : ¬ ∃ᶠ x in ⊥, p x := by simp

@[simp]
lemma frequently_top {p : α → Prop} : (∃ᶠ x in ⊤, p x) ↔ (∃ x, p x) :=
by simp [filter.frequently]

@[simp]
lemma frequently_principal {a : set α} {p : α → Prop} :
  (∃ᶠ x in 𝓟 a, p x) ↔ (∃ x ∈ a, p x) :=
by simp [filter.frequently, not_forall]

lemma frequently_sup {p : α → Prop} {f g : filter α} :
  (∃ᶠ x in f ⊔ g, p x) ↔ (∃ᶠ x in f, p x) ∨ (∃ᶠ x in g, p x) :=
by simp only [filter.frequently, eventually_sup, not_and_distrib]

@[simp]
lemma frequently_Sup {p : α → Prop} {fs : set (filter α)} :
  (∃ᶠ x in Sup fs, p x) ↔ (∃ f ∈ fs, ∃ᶠ x in f, p x) :=
by simp [filter.frequently, -not_eventually, not_forall]

@[simp]
lemma frequently_supr {p : α → Prop} {fs : β → filter α} :
  (∃ᶠ x in (⨆ b, fs b), p x) ↔ (∃ b, ∃ᶠ x in fs b, p x) :=
by simp [filter.frequently, -not_eventually, not_forall]

/-!
### Relation “eventually equal”
-/

/-- Two functions `f` and `g` are *eventually equal* along a filter `l` if the set of `x` such that
`f x = g x` belongs to `l`. -/
def eventually_eq (l : filter α) (f g : α → β) : Prop := ∀ᶠ x in l, f x = g x

notation f ` =ᶠ[`:50 l:50 `] `:0 g:50 := eventually_eq l f g

lemma eventually_eq.rw {l : filter α} {f g : α → β} (h : f =ᶠ[l] g) (p : α → β → Prop)
  (hf : ∀ᶠ x in l, p x (f x)) :
  ∀ᶠ x in l, p x (g x) :=
hf.congr $ h.mono $ λ x hx, hx ▸ iff.rfl

lemma eventually_set_ext {s t : set α} {l : filter α} :
   s =ᶠ[l] t ↔ ∀ᶠ x in l, x ∈ s ↔ x ∈ t :=
eventually_congr $ eventually_of_forall $ λ x, ⟨eq.to_iff, iff.to_eq⟩

lemma eventually_eq.mem_iff {s t : set α} {l : filter α} (h : s =ᶠ[l] t) :
  ∀ᶠ x in l, x ∈ s ↔ x ∈ t :=
eventually_set_ext.1 h

lemma eventually_eq.exists_mem {l : filter α} {f g : α → β} (h : f =ᶠ[l] g) :
  ∃ s ∈ l, ∀ x ∈ s, f x = g x :=
filter.eventually.exists_mem h

lemma eventually_eq_of_mem {l : filter α} {f g : α → β} {s : set α}
  (hs : s ∈ l) (h : eq_on f g s) : f =ᶠ[l] g :=
eventually_of_mem hs h

lemma eventually_eq_iff_exists_mem {l : filter α} {f g : α → β} :
  (f =ᶠ[l] g) ↔ ∃ s ∈ l, ∀ x ∈ s, f x = g x :=
eventually_iff_exists_mem

@[refl] lemma eventually_eq.refl (l : filter α) (f : α → β) :
  f =ᶠ[l] f :=
eventually_of_forall $ λ x, rfl

@[symm] lemma eventually_eq.symm {f g : α → β} {l : filter α} (H : f =ᶠ[l] g) :
  g =ᶠ[l] f :=
H.mono $ λ _, eq.symm

@[trans] lemma eventually_eq.trans {f g h : α → β} {l : filter α}
  (H₁ : f =ᶠ[l] g) (H₂ : g =ᶠ[l] h) :
  f =ᶠ[l] h :=
H₂.rw (λ x y, f x = y) H₁

lemma eventually_eq.prod_mk {l} {f f' : α → β} (hf : f =ᶠ[l] f') {g g' : α → γ} (hg : g =ᶠ[l] g') :
  (λ x, (f x, g x)) =ᶠ[l] (λ x, (f' x, g' x)) :=
hf.mp $ hg.mono $ by { intros, simp only * }

lemma eventually_eq.fun_comp {f g : α → β} {l : filter α} (H : f =ᶠ[l] g) (h : β → γ) :
  (h ∘ f) =ᶠ[l] (h ∘ g) :=
H.mono $ λ x hx, congr_arg h hx

lemma eventually_eq.comp₂ {δ} {f f' : α → β} {g g' : α → γ} {l} (Hf : f =ᶠ[l] f') (h : β → γ → δ)
  (Hg : g =ᶠ[l] g') :
  (λ x, h (f x) (g x)) =ᶠ[l] (λ x, h (f' x) (g' x)) :=
(Hf.prod_mk Hg).fun_comp (function.uncurry h)

@[to_additive]
lemma eventually_eq.mul [has_mul β] {f f' g g' : α → β} {l : filter α} (h : f =ᶠ[l] g)
  (h' : f' =ᶠ[l] g') :
  ((λ x, f x * f' x) =ᶠ[l] (λ x, g x * g' x)) :=
h.comp₂ (*) h'

@[to_additive]
lemma eventually_eq.inv [has_inv β] {f g : α → β} {l : filter α} (h : f =ᶠ[l] g) :
  ((λ x, (f x)⁻¹) =ᶠ[l] (λ x, (g x)⁻¹)) :=
h.fun_comp has_inv.inv

lemma eventually_eq.div [group_with_zero β] {f f' g g' : α → β} {l : filter α} (h : f =ᶠ[l] g)
  (h' : f' =ᶠ[l] g') :
  ((λ x, f x / f' x) =ᶠ[l] (λ x, g x / g' x)) :=
h.mul h'.inv

lemma eventually_eq.sub [add_group β] {f f' g g' : α → β} {l : filter α} (h : f =ᶠ[l] g)
  (h' : f' =ᶠ[l] g') :
  ((λ x, f x - f' x) =ᶠ[l] (λ x, g x - g' x)) :=
h.add h'.neg

section has_le

variables [has_le β] {l : filter α}

/-- A function `f` is eventually less than or equal to a function `g` at a filter `l`. -/
def eventually_le (l : filter α) (f g : α → β) : Prop := ∀ᶠ x in l, f x ≤ g x

notation f ` ≤ᶠ[`:50 l:50 `] `:0 g:50 := eventually_le l f g

lemma eventually_le.congr {f f' g g' : α → β} (H : f ≤ᶠ[l] g) (hf : f =ᶠ[l] f') (hg : g =ᶠ[l] g') :
  f' ≤ᶠ[l] g' :=
H.mp $ hg.mp $ hf.mono $ λ x hf hg H, by rwa [hf, hg] at H

lemma eventually_le_congr {f f' g g' : α → β} (hf : f =ᶠ[l] f') (hg : g =ᶠ[l] g') :
  f ≤ᶠ[l] g ↔ f' ≤ᶠ[l] g' :=
⟨λ H, H.congr hf hg, λ H, H.congr hf.symm hg.symm⟩

end has_le

section preorder

variables [preorder β] {l : filter α} {f g h : α → β}

lemma eventually_eq.le (h : f =ᶠ[l] g) : f ≤ᶠ[l] g := h.mono $ λ x, le_of_eq

@[refl] lemma eventually_le.refl (l : filter α) (f : α → β) :
  f ≤ᶠ[l] f :=
(eventually_eq.refl l f).le

@[trans] lemma eventually_le.trans (H₁ : f ≤ᶠ[l] g) (H₂ : g ≤ᶠ[l] h) : f ≤ᶠ[l] h :=
H₂.mp $ H₁.mono $ λ x, le_trans

@[trans] lemma eventually_eq.trans_le (H₁ : f =ᶠ[l] g) (H₂ : g ≤ᶠ[l] h) : f ≤ᶠ[l] h :=
H₁.le.trans H₂

@[trans] lemma eventually_le.trans_eq (H₁ : f ≤ᶠ[l] g) (H₂ : g =ᶠ[l] h) : f ≤ᶠ[l] h :=
H₁.trans H₂.le

end preorder

lemma eventually_le.antisymm [partial_order β] {l : filter α} {f g : α → β}
  (h₁ : f ≤ᶠ[l] g) (h₂ : g ≤ᶠ[l] f) :
  f =ᶠ[l] g :=
h₂.mp $ h₁.mono $ λ x, le_antisymm

lemma join_le {f : filter (filter α)} {l : filter α} (h : ∀ᶠ m in f, m ≤ l) : join f ≤ l :=
λ s hs, h.mono $ λ m hm, hm hs

/-! ### Push-forwards, pull-backs, and the monad structure -/

section map

/-- The forward map of a filter -/
def map (m : α → β) (f : filter α) : filter β :=
{ sets             := preimage m ⁻¹' f.sets,
  univ_sets        := univ_mem_sets,
  sets_of_superset := assume s t hs st, mem_sets_of_superset hs $ preimage_mono st,
  inter_sets       := assume s t hs ht, inter_mem_sets hs ht }

@[simp] lemma map_principal {s : set α} {f : α → β} :
  map f (𝓟 s) = 𝓟 (set.image f s) :=
filter_eq $ set.ext $ assume a, image_subset_iff.symm

variables {f : filter α} {m : α → β} {m' : β → γ} {s : set α} {t : set β}

@[simp] lemma eventually_map {P : β → Prop} :
  (∀ᶠ b in map m f, P b) ↔ ∀ᶠ a in f, P (m a) :=
iff.rfl

@[simp] lemma frequently_map {P : β → Prop} :
  (∃ᶠ b in map m f, P b) ↔ ∃ᶠ a in f, P (m a) :=
iff.rfl

@[simp] lemma mem_map : t ∈ map m f ↔ {x | m x ∈ t} ∈ f := iff.rfl

lemma image_mem_map (hs : s ∈ f) : m '' s ∈ map m f :=
f.sets_of_superset hs $ subset_preimage_image m s

lemma range_mem_map : range m ∈ map m f :=
by rw ←image_univ; exact image_mem_map univ_mem_sets

lemma mem_map_sets_iff : t ∈ map m f ↔ (∃s∈f, m '' s ⊆ t) :=
iff.intro
  (assume ht, ⟨set.preimage m t, ht, image_preimage_subset _ _⟩)
  (assume ⟨s, hs, ht⟩, mem_sets_of_superset (image_mem_map hs) ht)

@[simp] lemma map_id : filter.map id f = f :=
filter_eq $ rfl

@[simp] lemma map_compose : filter.map m' ∘ filter.map m = filter.map (m' ∘ m) :=
funext $ assume _, filter_eq $ rfl

@[simp] lemma map_map : filter.map m' (filter.map m f) = filter.map (m' ∘ m) f :=
congr_fun (@@filter.map_compose m m') f

/-- If functions `m₁` and `m₂` are eventually equal at a filter `f`, then
they map this filter to the same filter. -/
lemma map_congr {m₁ m₂ : α → β} {f : filter α} (h : m₁ =ᶠ[f] m₂) :
  map m₁ f = map m₂ f :=
filter.ext' $ λ p,
by { simp only [eventually_map], exact eventually_congr (h.mono $ λ x hx, hx ▸ iff.rfl) }

end map

section comap

/-- The inverse map of a filter -/
def comap (m : α → β) (f : filter β) : filter α :=
{ sets             := { s | ∃t∈ f, m ⁻¹' t ⊆ s },
  univ_sets        := ⟨univ, univ_mem_sets, by simp only [subset_univ, preimage_univ]⟩,
  sets_of_superset := assume a b ⟨a', ha', ma'a⟩ ab,
    ⟨a', ha', subset.trans ma'a ab⟩,
  inter_sets       := assume a b ⟨a', ha₁, ha₂⟩ ⟨b', hb₁, hb₂⟩,
    ⟨a' ∩ b', inter_mem_sets ha₁ hb₁, inter_subset_inter ha₂ hb₂⟩ }

@[simp] lemma eventually_comap {f : filter β} {φ : α → β} {P : α → Prop} :
  (∀ᶠ a in comap φ f, P a) ↔ ∀ᶠ b in f, ∀ a, φ a = b → P a :=
begin
  split ; intro h,
  { rcases h with ⟨t, t_in, ht⟩,
    apply mem_sets_of_superset t_in,
    rintros y y_in _ rfl,
    apply ht y_in },
  { exact ⟨_, h, λ _ x_in, x_in _ rfl⟩ }
end

@[simp] lemma frequently_comap {f : filter β} {φ : α → β} {P : α → Prop} :
  (∃ᶠ a in comap φ f, P a) ↔ ∃ᶠ b in f, ∃ a, φ a = b ∧ P a :=
begin
  classical,
  erw [← not_iff_not, not_not, not_not, filter.eventually_comap],
  simp only [not_exists, not_and],
end

end comap

/-- The monadic bind operation on filter is defined the usual way in terms of `map` and `join`.

Unfortunately, this `bind` does not result in the expected applicative. See `filter.seq` for the
applicative instance. -/
def bind (f : filter α) (m : α → filter β) : filter β := join (map m f)

/-- The applicative sequentiation operation. This is not induced by the bind operation. -/
def seq (f : filter (α → β)) (g : filter α) : filter β :=
⟨{ s | ∃u∈ f, ∃t∈ g, (∀m∈u, ∀x∈t, (m : α → β) x ∈ s) },
  ⟨univ, univ_mem_sets, univ, univ_mem_sets, by simp only [forall_prop_of_true, mem_univ, forall_true_iff]⟩,
  assume s₀ s₁ ⟨t₀, t₁, h₀, h₁, h⟩ hst, ⟨t₀, t₁, h₀, h₁, assume x hx y hy, hst $ h _ hx _ hy⟩,
  assume s₀ s₁ ⟨t₀, ht₀, t₁, ht₁, ht⟩ ⟨u₀, hu₀, u₁, hu₁, hu⟩,
    ⟨t₀ ∩ u₀, inter_mem_sets ht₀ hu₀, t₁ ∩ u₁, inter_mem_sets ht₁ hu₁,
      assume x ⟨hx₀, hx₁⟩ x ⟨hy₀, hy₁⟩, ⟨ht _ hx₀ _ hy₀, hu _ hx₁ _ hy₁⟩⟩⟩

/-- `pure x` is the set of sets that contain `x`. It is equal to `𝓟 {x}` but
with this definition we have `s ∈ pure a` defeq `a ∈ s`. -/
instance : has_pure filter :=
⟨λ (α : Type u) x,
  { sets := {s | x ∈ s},
    inter_sets := λ s t, and.intro,
    sets_of_superset := λ s t hs hst, hst hs,
    univ_sets := trivial }⟩

instance : has_bind filter := ⟨@filter.bind⟩

instance : has_seq filter := ⟨@filter.seq⟩

instance : functor filter := { map := @filter.map }

lemma pure_sets (a : α) : (pure a : filter α).sets = {s | a ∈ s} := rfl

@[simp] lemma mem_pure_sets {a : α} {s : set α} : s ∈ (pure a : filter α) ↔ a ∈ s := iff.rfl

lemma pure_eq_principal (a : α) : (pure a : filter α) = 𝓟 {a} :=
filter.ext $ λ s, by simp only [mem_pure_sets, mem_principal_sets, singleton_subset_iff]

@[simp] lemma map_pure (f : α → β) (a : α) : map f (pure a) = pure (f a) :=
filter.ext $ λ s, iff.rfl

@[simp] lemma join_pure (f : filter α) : join (pure f) = f := filter.ext $ λ s, iff.rfl

@[simp] lemma pure_bind (a : α) (m : α → filter β) :
  bind (pure a) m = m a :=
by simp only [has_bind.bind, bind, map_pure, join_pure]

section
-- this section needs to be before applicative, otherwise the wrong instance will be chosen
/-- The monad structure on filters. -/
protected def monad : monad filter := { map := @filter.map }

local attribute [instance] filter.monad
protected lemma is_lawful_monad : is_lawful_monad filter :=
{ id_map     := assume α f, filter_eq rfl,
  pure_bind  := assume α β, pure_bind,
  bind_assoc := assume α β γ f m₁ m₂, filter_eq rfl,
  bind_pure_comp_eq_map := assume α β f x, filter.ext $ λ s,
    by simp only [has_bind.bind, bind, functor.map, mem_map, mem_join_sets, mem_set_of_eq,
      function.comp, mem_pure_sets] }
end

instance : applicative filter := { map := @filter.map, seq := @filter.seq }

instance : alternative filter :=
{ failure := λα, ⊥,
  orelse  := λα x y, x ⊔ y }

@[simp] lemma map_def {α β} (m : α → β) (f : filter α) : m <$> f = map m f := rfl

@[simp] lemma bind_def {α β} (f : filter α) (m : α → filter β) : f >>= m = bind f m := rfl

/- map and comap equations -/
section map
variables {f f₁ f₂ : filter α} {g g₁ g₂ : filter β} {m : α → β} {m' : β → γ} {s : set α} {t : set β}

@[simp] theorem mem_comap_sets : s ∈ comap m g ↔ ∃t∈ g, m ⁻¹' t ⊆ s := iff.rfl

theorem preimage_mem_comap (ht : t ∈ g) : m ⁻¹' t ∈ comap m g :=
⟨t, ht, subset.refl _⟩

lemma comap_id : comap id f = f :=
le_antisymm (assume s, preimage_mem_comap) (assume s ⟨t, ht, hst⟩, mem_sets_of_superset ht hst)

lemma comap_const_of_not_mem {x : α} {f : filter α} {V : set α} (hV : V ∈ f) (hx : x ∉ V) :
  comap (λ y : α, x) f = ⊥ :=
begin
  ext W,
  suffices : ∃ t ∈ f, (λ (y : α), x) ⁻¹' t ⊆ W, by simpa,
  use [V, hV],
  simp [preimage_const_of_not_mem hx],
end

lemma comap_const_of_mem {x : α} {f : filter α} (h : ∀ V ∈ f, x ∈ V) : comap (λ y : α, x) f = ⊤ :=
begin
  ext W,
  suffices : (∃ (t : set α), t ∈ f.sets ∧ (λ (y : α), x) ⁻¹' t ⊆ W) ↔ W = univ,
  by simpa,
  split,
  { rintros ⟨V, V_in, hW⟩,
    simpa [preimage_const_of_mem (h V V_in),  univ_subset_iff] using hW },
  { rintro rfl,
    use univ,
    simp [univ_mem_sets] },
end

lemma comap_comap {m : γ → β} {n : β → α} : comap m (comap n f) = comap (n ∘ m) f :=
le_antisymm
  (assume c ⟨b, hb, (h : preimage (n ∘ m) b ⊆ c)⟩, ⟨preimage n b, preimage_mem_comap hb, h⟩)
  (assume c ⟨b, ⟨a, ha, (h₁ : preimage n a ⊆ b)⟩, (h₂ : preimage m b ⊆ c)⟩,
    ⟨a, ha, show preimage m (preimage n a) ⊆ c, from subset.trans (preimage_mono h₁) h₂⟩)

@[simp] theorem comap_principal {t : set β} : comap m (𝓟 t) = 𝓟 (m ⁻¹' t) :=
filter_eq $ set.ext $ assume s,
  ⟨assume ⟨u, (hu : t ⊆ u), (b : preimage m u ⊆ s)⟩, subset.trans (preimage_mono hu) b,
    assume : preimage m t ⊆ s, ⟨t, subset.refl t, this⟩⟩

lemma map_le_iff_le_comap : map m f ≤ g ↔ f ≤ comap m g :=
⟨assume h s ⟨t, ht, hts⟩, mem_sets_of_superset (h ht) hts, assume h s ht, h ⟨_, ht, subset.refl _⟩⟩

lemma gc_map_comap (m : α → β) : galois_connection (map m) (comap m) :=
assume f g, map_le_iff_le_comap

@[mono] lemma map_mono : monotone (map m) := (gc_map_comap m).monotone_l
@[mono] lemma comap_mono : monotone (comap m) := (gc_map_comap m).monotone_u

@[simp] lemma map_bot : map m ⊥ = ⊥ := (gc_map_comap m).l_bot
@[simp] lemma map_sup : map m (f₁ ⊔ f₂) = map m f₁ ⊔ map m f₂ := (gc_map_comap m).l_sup
@[simp] lemma map_supr {f : ι → filter α} : map m (⨆i, f i) = (⨆i, map m (f i)) :=
(gc_map_comap m).l_supr

@[simp] lemma comap_top : comap m ⊤ = ⊤ := (gc_map_comap m).u_top
@[simp] lemma comap_inf : comap m (g₁ ⊓ g₂) = comap m g₁ ⊓ comap m g₂ := (gc_map_comap m).u_inf
@[simp] lemma comap_infi {f : ι → filter β} : comap m (⨅i, f i) = (⨅i, comap m (f i)) :=
(gc_map_comap m).u_infi

lemma le_comap_top (f : α → β) (l : filter α) : l ≤ comap f ⊤ :=
by rw [comap_top]; exact le_top

lemma map_comap_le : map m (comap m g) ≤ g := (gc_map_comap m).l_u_le _
lemma le_comap_map : f ≤ comap m (map m f) := (gc_map_comap m).le_u_l _

@[simp] lemma comap_bot : comap m ⊥ = ⊥ :=
bot_unique $ assume s _, ⟨∅, by simp only [mem_bot_sets], by simp only [empty_subset, preimage_empty]⟩

lemma comap_supr {ι} {f : ι → filter β} {m : α → β} :
  comap m (supr f) = (⨆i, comap m (f i)) :=
le_antisymm
  (assume s hs,
    have ∀i, ∃t, t ∈ f i ∧ m ⁻¹' t ⊆ s, by simpa only [mem_comap_sets, exists_prop, mem_supr_sets] using mem_supr_sets.1 hs,
    let ⟨t, ht⟩ := classical.axiom_of_choice this in
    ⟨⋃i, t i, mem_supr_sets.2 $ assume i, (f i).sets_of_superset (ht i).1 (subset_Union _ _),
      begin
        rw [preimage_Union, Union_subset_iff],
        assume i,
        exact (ht i).2
      end⟩)
  (supr_le $ assume i, comap_mono $ le_supr _ _)

lemma comap_Sup {s : set (filter β)} {m : α → β} : comap m (Sup s) = (⨆f∈s, comap m f) :=
by simp only [Sup_eq_supr, comap_supr, eq_self_iff_true]

lemma comap_sup : comap m (g₁ ⊔ g₂) = comap m g₁ ⊔ comap m g₂ :=
le_antisymm
  (assume s ⟨⟨t₁, ht₁, hs₁⟩, ⟨t₂, ht₂, hs₂⟩⟩,
    ⟨t₁ ∪ t₂,
      ⟨g₁.sets_of_superset ht₁ (subset_union_left _ _), g₂.sets_of_superset ht₂ (subset_union_right _ _)⟩,
      union_subset hs₁ hs₂⟩)
  ((@comap_mono _ _ m).le_map_sup _ _)

lemma map_comap {f : filter β} {m : α → β} (hf : range m ∈ f) : (f.comap m).map m = f :=
le_antisymm
  map_comap_le
  (assume t' ⟨t, ht, sub⟩, by filter_upwards [ht, hf]; rintros x hxt ⟨y, rfl⟩; exact sub hxt)

lemma comap_map {f : filter α} {m : α → β} (h : ∀ x y, m x = m y → x = y) :
  comap m (map m f) = f :=
have ∀s, preimage m (image m s) = s,
  from assume s, preimage_image_eq s h,
le_antisymm
  (assume s hs, ⟨
    image m s,
    f.sets_of_superset hs $ by simp only [this, subset.refl],
    by simp only [this, subset.refl]⟩)
  le_comap_map

lemma le_of_map_le_map_inj' {f g : filter α} {m : α → β} {s : set α}
  (hsf : s ∈ f) (hsg : s ∈ g) (hm : ∀x∈s, ∀y∈s, m x = m y → x = y)
  (h : map m f ≤ map m g) : f ≤ g :=
assume t ht, by filter_upwards [hsf, h $ image_mem_map (inter_mem_sets hsg ht)]
assume a has ⟨b, ⟨hbs, hb⟩, h⟩,
have b = a, from hm _ hbs _ has h,
this ▸ hb

lemma le_of_map_le_map_inj_iff {f g : filter α} {m : α → β} {s : set α}
  (hsf : s ∈ f) (hsg : s ∈ g) (hm : ∀x∈s, ∀y∈s, m x = m y → x = y) :
  map m f ≤ map m g ↔ f ≤ g :=
iff.intro (le_of_map_le_map_inj' hsf hsg hm) (λ h, map_mono h)

lemma eq_of_map_eq_map_inj' {f g : filter α} {m : α → β} {s : set α}
  (hsf : s ∈ f) (hsg : s ∈ g) (hm : ∀x∈s, ∀y∈s, m x = m y → x = y)
  (h : map m f = map m g) : f = g :=
le_antisymm
  (le_of_map_le_map_inj' hsf hsg hm $ le_of_eq h)
  (le_of_map_le_map_inj' hsg hsf hm $ le_of_eq h.symm)

lemma map_inj {f g : filter α} {m : α → β} (hm : ∀ x y, m x = m y → x = y) (h : map m f = map m g) :
  f = g :=
have comap m (map m f) = comap m (map m g), by rw h,
by rwa [comap_map hm, comap_map hm] at this

theorem le_map_comap_of_surjective' {f : α → β} {l : filter β} {u : set β} (ul : u ∈ l)
    (hf : ∀ y ∈ u, ∃ x, f x = y) :
  l ≤ map f (comap f l) :=
assume s ⟨t, tl, ht⟩,
have t ∩ u ⊆ s, from
  assume x ⟨xt, xu⟩,
  exists.elim (hf x xu) $ λ a faeq,
  by { rw ←faeq, apply ht, change f a ∈ t, rw faeq, exact xt },
mem_sets_of_superset (inter_mem_sets tl ul) this

theorem map_comap_of_surjective' {f : α → β} {l : filter β} {u : set β} (ul : u ∈ l)
    (hf : ∀ y ∈ u, ∃ x, f x = y)  :
  map f (comap f l) = l :=
le_antisymm map_comap_le (le_map_comap_of_surjective' ul hf)

theorem le_map_comap_of_surjective {f : α → β} (hf : function.surjective f) (l : filter β) :
  l ≤ map f (comap f l) :=
le_map_comap_of_surjective' univ_mem_sets (λ y _, hf y)

theorem map_comap_of_surjective {f : α → β} (hf : function.surjective f) (l : filter β) :
  map f (comap f l) = l :=
le_antisymm map_comap_le (le_map_comap_of_surjective hf l)

lemma subtype_coe_map_comap (s : set α) (f : filter α) :
  map (coe : s → α) (comap (coe : s → α) f) = f ⊓ 𝓟 s :=
begin
  apply le_antisymm,
  { rw [map_le_iff_le_comap, comap_inf, comap_principal],
    have : (coe : s → α) ⁻¹' s = univ, by { ext x, simp },
    rw [this, principal_univ],
    simp [le_refl _] },
  { intros V V_in,
    rcases V_in with ⟨W, W_in, H⟩,
    rw mem_inf_sets,
    use [W, W_in, s, mem_principal_self s],
    erw [← image_subset_iff, subtype.image_preimage_coe] at H,
    exact H }
end

lemma subtype_coe_map_comap_prod (s : set α) (f : filter (α × α)) :
  map (coe : s × s → α × α) (comap (coe : s × s → α × α) f) = f ⊓ 𝓟 (s.prod s) :=
let φ (x : s × s) : s.prod s := ⟨⟨x.1.1, x.2.1⟩, ⟨x.1.2, x.2.2⟩⟩ in
begin
  rw show (coe : s × s → α × α) = coe ∘ φ, by ext x; cases x; refl,
  rw [← filter.map_map, ← filter.comap_comap],
  rw map_comap_of_surjective,
  exact subtype_coe_map_comap _ _,
  exact λ ⟨⟨a, b⟩, ⟨ha, hb⟩⟩, ⟨⟨⟨a, ha⟩, ⟨b, hb⟩⟩, rfl⟩
end

lemma comap_ne_bot_iff {f : filter β} {m : α → β} : ne_bot (comap m f) ↔ ∀ t ∈ f, ∃ a, m a ∈ t :=
begin
  rw ← forall_sets_nonempty_iff_ne_bot,
  exact ⟨λ h t t_in, h (m ⁻¹' t) ⟨t, t_in, subset.refl _⟩,
         λ h s ⟨u, u_in, hu⟩, let ⟨x, hx⟩ := h u u_in in ⟨x, hu hx⟩⟩,
end

lemma comap_ne_bot {f : filter β} {m : α → β} (hm : ∀t∈ f, ∃a, m a ∈ t) : ne_bot (comap m f) :=
comap_ne_bot_iff.mpr hm

lemma ne_bot.comap_of_range_mem {f : filter β} {m : α → β}
  (hf : ne_bot f) (hm : range m ∈ f) : ne_bot (comap m f) :=
comap_ne_bot $ assume t ht,
  let ⟨_, ha, a, rfl⟩ := hf.nonempty_of_mem (inter_mem_sets ht hm)
  in ⟨a, ha⟩

lemma comap_inf_principal_ne_bot_of_image_mem {f : filter β} {m : α → β}
  (hf : ne_bot f) {s : set α} (hs : m '' s ∈ f) :
  ne_bot (comap m f ⊓ 𝓟 s) :=
begin
  refine compl_compl s ▸ mt mem_sets_of_eq_bot _,
  rintros ⟨t, ht, hts⟩,
  rcases hf.nonempty_of_mem (inter_mem_sets hs ht) with ⟨_, ⟨x, hxs, rfl⟩, hxt⟩,
  exact absurd hxs (hts hxt)
end

lemma ne_bot.comap_of_surj {f : filter β} {m : α → β}
  (hf : ne_bot f) (hm : function.surjective m) :
  ne_bot (comap m f) :=
hf.comap_of_range_mem $ univ_mem_sets' hm

lemma ne_bot.comap_of_image_mem {f : filter β} {m : α → β} (hf : ne_bot f)
  {s : set α} (hs : m '' s ∈ f) :
  ne_bot (comap m f) :=
hf.comap_of_range_mem $ mem_sets_of_superset hs (image_subset_range _ _)

@[simp] lemma map_eq_bot_iff : map m f = ⊥ ↔ f = ⊥ :=
⟨by rw [←empty_in_sets_eq_bot, ←empty_in_sets_eq_bot]; exact id,
  assume h, by simp only [h, eq_self_iff_true, map_bot]⟩

lemma map_ne_bot_iff (f : α → β) {F : filter α} : ne_bot (map f F) ↔ ne_bot F :=
not_congr map_eq_bot_iff

lemma ne_bot.map (hf : ne_bot f) (m : α → β) : ne_bot (map m f) :=
(map_ne_bot_iff m).2 hf

instance map_ne_bot [hf : ne_bot f] : ne_bot (f.map m) := hf.map m

lemma sInter_comap_sets (f : α → β) (F : filter β) :
  ⋂₀(comap f F).sets = ⋂ U ∈ F, f ⁻¹' U :=
begin
  ext x,
  suffices : (∀ (A : set α) (B : set β), B ∈ F → f ⁻¹' B ⊆ A → x ∈ A) ↔
    ∀ (B : set β), B ∈ F → f x ∈ B,
  by simp only [mem_sInter, mem_Inter, mem_comap_sets, this, and_imp, mem_comap_sets, exists_prop, mem_sInter,
    iff_self, mem_Inter, mem_preimage, exists_imp_distrib],
  split,
  { intros h U U_in,
    simpa only [set.subset.refl, forall_prop_of_true, mem_preimage] using h (f ⁻¹' U) U U_in },
  { intros h V U U_in f_U_V,
    exact f_U_V (h U U_in) },
end
end map

-- this is a generic rule for monotone functions:
lemma map_infi_le {f : ι → filter α} {m : α → β} :
  map m (infi f) ≤ (⨅ i, map m (f i)) :=
le_infi $ assume i, map_mono $ infi_le _ _

lemma map_infi_eq {f : ι → filter α} {m : α → β} (hf : directed (≥) f) [nonempty ι] :
  map m (infi f) = (⨅ i, map m (f i)) :=
le_antisymm
  map_infi_le
  (assume s (hs : preimage m s ∈ infi f),
    have ∃i, preimage m s ∈ f i,
      by simp only [infi_sets_eq hf, mem_Union] at hs; assumption,
    let ⟨i, hi⟩ := this in
    have (⨅ i, map m (f i)) ≤ 𝓟 s, from
      infi_le_of_le i $ by simp only [le_principal_iff, mem_map]; assumption,
    by simp only [filter.le_principal_iff] at this; assumption)

lemma map_binfi_eq {ι : Type w} {f : ι → filter α} {m : α → β} {p : ι → Prop}
  (h : directed_on (f ⁻¹'o (≥)) {x | p x}) (ne : ∃i, p i) :
  map m (⨅i (h : p i), f i) = (⨅i (h: p i), map m (f i)) :=
begin
  haveI := nonempty_subtype.2 ne,
  simp only [infi_subtype'],
  exact map_infi_eq h.directed_coe
end

lemma map_inf_le {f g : filter α} {m : α → β} : map m (f ⊓ g) ≤ map m f ⊓ map m g :=
(@map_mono _ _ m).map_inf_le f g

lemma map_inf' {f g : filter α} {m : α → β} {t : set α} (htf : t ∈ f) (htg : t ∈ g)
  (h : ∀x∈t, ∀y∈t, m x = m y → x = y) : map m (f ⊓ g) = map m f ⊓ map m g :=
begin
  refine le_antisymm map_inf_le (assume s hs, _),
  simp only [map, mem_inf_sets, exists_prop, mem_map, mem_preimage, mem_inf_sets] at hs ⊢,
  rcases hs with ⟨t₁, h₁, t₂, h₂, hs⟩,
  refine ⟨m '' (t₁ ∩ t), _, m '' (t₂ ∩ t), _, _⟩,
  { filter_upwards [h₁, htf] assume a h₁ h₂, mem_image_of_mem _ ⟨h₁, h₂⟩ },
  { filter_upwards [h₂, htg] assume a h₁ h₂, mem_image_of_mem _ ⟨h₁, h₂⟩ },
  { rw [image_inter_on],
    { refine image_subset_iff.2 _,
      exact λ x ⟨⟨h₁, _⟩, h₂, _⟩, hs ⟨h₁, h₂⟩ },
    { exact λ x ⟨_, hx⟩ y ⟨_, hy⟩, h x hx y hy } }
end

lemma map_inf {f g : filter α} {m : α → β} (h : function.injective m) :
  map m (f ⊓ g) = map m f ⊓ map m g :=
map_inf' univ_mem_sets univ_mem_sets (assume x _ y _ hxy, h hxy)

lemma map_eq_comap_of_inverse {f : filter α} {m : α → β} {n : β → α}
  (h₁ : m ∘ n = id) (h₂ : n ∘ m = id) : map m f = comap n f :=
le_antisymm
  (assume b ⟨a, ha, (h : preimage n a ⊆ b)⟩, f.sets_of_superset ha $
    calc a = preimage (n ∘ m) a : by simp only [h₂, preimage_id, eq_self_iff_true]
      ... ⊆ preimage m b : preimage_mono h)
  (assume b (hb : preimage m b ∈ f),
    ⟨preimage m b, hb, show preimage (m ∘ n) b ⊆ b, by simp only [h₁]; apply subset.refl⟩)

lemma map_swap_eq_comap_swap {f : filter (α × β)} : prod.swap <$> f = comap prod.swap f :=
map_eq_comap_of_inverse prod.swap_swap_eq prod.swap_swap_eq

lemma le_map {f : filter α} {m : α → β} {g : filter β} (h : ∀s∈ f, m '' s ∈ g) :
  g ≤ f.map m :=
assume s hs, mem_sets_of_superset (h _ hs) $ image_preimage_subset _ _

protected lemma push_pull (f : α → β) (F : filter α) (G : filter β) :
  map f (F ⊓ comap f G) = map f F ⊓ G :=
begin
  apply le_antisymm,
  { calc map f (F ⊓ comap f G) ≤ map f F ⊓ (map f $ comap f G) : map_inf_le
      ... ≤ map f F ⊓ G : inf_le_inf_left (map f F) map_comap_le },
  { rintros U ⟨V, V_in, W, ⟨Z, Z_in, hZ⟩, h⟩,
    rw ← image_subset_iff at h,
    use [f '' V, image_mem_map V_in, Z, Z_in],
    refine subset.trans _ h,
    have : f '' (V ∩ f ⁻¹' Z) ⊆ f '' (V ∩ W),
      from  image_subset _ (inter_subset_inter_right _ ‹_›),
    rwa set.push_pull at this }
end

protected lemma push_pull' (f : α → β) (F : filter α) (G : filter β) :
  map f (comap f G ⊓ F) = G ⊓ map f F :=
by simp only [filter.push_pull, inf_comm]

section applicative

lemma singleton_mem_pure_sets {a : α} : {a} ∈ (pure a : filter α) :=
mem_singleton a

lemma pure_injective : function.injective (pure : α → filter α) :=
assume a b hab, (filter.ext_iff.1 hab {x | a = x}).1 rfl

instance pure_ne_bot {α : Type u} {a : α} : ne_bot (pure a) :=
mt empty_in_sets_eq_bot.2 $ not_mem_empty a

@[simp] lemma le_pure_iff {f : filter α} {a : α} : f ≤ pure a ↔ {a} ∈ f :=
⟨λ h, h singleton_mem_pure_sets,
  λ h s hs, mem_sets_of_superset h $ singleton_subset_iff.2 hs⟩

lemma mem_seq_sets_def {f : filter (α → β)} {g : filter α} {s : set β} :
  s ∈ f.seq g ↔ (∃u ∈ f, ∃t ∈ g, ∀x∈u, ∀y∈t, (x : α → β) y ∈ s) :=
iff.rfl

lemma mem_seq_sets_iff {f : filter (α → β)} {g : filter α} {s : set β} :
  s ∈ f.seq g ↔ (∃u ∈ f, ∃t ∈ g, set.seq u t ⊆ s) :=
by simp only [mem_seq_sets_def, seq_subset, exists_prop, iff_self]

lemma mem_map_seq_iff {f : filter α} {g : filter β} {m : α → β → γ} {s : set γ} :
  s ∈ (f.map m).seq g ↔ (∃t u, t ∈ g ∧ u ∈ f ∧ ∀x∈u, ∀y∈t, m x y ∈ s) :=
iff.intro
  (assume ⟨t, ht, s, hs, hts⟩, ⟨s, m ⁻¹' t, hs, ht, assume a, hts _⟩)
  (assume ⟨t, s, ht, hs, hts⟩, ⟨m '' s, image_mem_map hs, t, ht, assume f ⟨a, has, eq⟩, eq ▸ hts _ has⟩)

lemma seq_mem_seq_sets {f : filter (α → β)} {g : filter α} {s : set (α → β)} {t : set α}
  (hs : s ∈ f) (ht : t ∈ g) : s.seq t ∈ f.seq g :=
⟨s, hs, t, ht, assume f hf a ha, ⟨f, hf, a, ha, rfl⟩⟩

lemma le_seq {f : filter (α → β)} {g : filter α} {h : filter β}
  (hh : ∀t ∈ f, ∀u ∈ g, set.seq t u ∈ h) : h ≤ seq f g :=
assume s ⟨t, ht, u, hu, hs⟩, mem_sets_of_superset (hh _ ht _ hu) $
  assume b ⟨m, hm, a, ha, eq⟩, eq ▸ hs _ hm _ ha

@[mono] lemma seq_mono {f₁ f₂ : filter (α → β)} {g₁ g₂ : filter α}
  (hf : f₁ ≤ f₂) (hg : g₁ ≤ g₂) : f₁.seq g₁ ≤ f₂.seq g₂ :=
le_seq $ assume s hs t ht, seq_mem_seq_sets (hf hs) (hg ht)

@[simp] lemma pure_seq_eq_map (g : α → β) (f : filter α) : seq (pure g) f = f.map g :=
begin
  refine le_antisymm  (le_map $ assume s hs, _) (le_seq $ assume s hs t ht, _),
  { rw ← singleton_seq, apply seq_mem_seq_sets _ hs,
    exact singleton_mem_pure_sets },
  { refine sets_of_superset (map g f) (image_mem_map ht) _,
    rintros b ⟨a, ha, rfl⟩, exact ⟨g, hs, a, ha, rfl⟩ }
end

@[simp] lemma seq_pure (f : filter (α → β)) (a : α) : seq f (pure a) = map (λg:α → β, g a) f :=
begin
  refine le_antisymm (le_map $ assume s hs, _) (le_seq $ assume s hs t ht, _),
  { rw ← seq_singleton,
    exact seq_mem_seq_sets hs singleton_mem_pure_sets },
  { refine sets_of_superset (map (λg:α→β, g a) f) (image_mem_map hs) _,
    rintros b ⟨g, hg, rfl⟩, exact ⟨g, hg, a, ht, rfl⟩ }
end

@[simp] lemma seq_assoc (x : filter α) (g : filter (α → β)) (h : filter (β → γ)) :
  seq h (seq g x) = seq (seq (map (∘) h) g) x :=
begin
  refine le_antisymm (le_seq $ assume s hs t ht, _) (le_seq $ assume s hs t ht, _),
  { rcases mem_seq_sets_iff.1 hs with ⟨u, hu, v, hv, hs⟩,
    rcases mem_map_sets_iff.1 hu with ⟨w, hw, hu⟩,
    refine mem_sets_of_superset _
      (set.seq_mono (subset.trans (set.seq_mono hu (subset.refl _)) hs) (subset.refl _)),
    rw ← set.seq_seq,
    exact seq_mem_seq_sets hw (seq_mem_seq_sets hv ht) },
  { rcases mem_seq_sets_iff.1 ht with ⟨u, hu, v, hv, ht⟩,
    refine mem_sets_of_superset _ (set.seq_mono (subset.refl _) ht),
    rw set.seq_seq,
    exact seq_mem_seq_sets (seq_mem_seq_sets (image_mem_map hs) hu) hv }
end

lemma prod_map_seq_comm (f : filter α) (g : filter β) :
  (map prod.mk f).seq g = seq (map (λb a, (a, b)) g) f :=
begin
  refine le_antisymm (le_seq $ assume s hs t ht, _) (le_seq $ assume s hs t ht, _),
  { rcases mem_map_sets_iff.1 hs with ⟨u, hu, hs⟩,
    refine mem_sets_of_superset _ (set.seq_mono hs (subset.refl _)),
    rw ← set.prod_image_seq_comm,
    exact seq_mem_seq_sets (image_mem_map ht) hu },
  { rcases mem_map_sets_iff.1 hs with ⟨u, hu, hs⟩,
    refine mem_sets_of_superset _ (set.seq_mono hs (subset.refl _)),
    rw set.prod_image_seq_comm,
    exact seq_mem_seq_sets (image_mem_map ht) hu }
end

instance : is_lawful_functor (filter : Type u → Type u) :=
{ id_map   := assume α f, map_id,
  comp_map := assume α β γ f g a, map_map.symm }

instance : is_lawful_applicative (filter : Type u → Type u) :=
{ pure_seq_eq_map := assume α β, pure_seq_eq_map,
  map_pure        := assume α β, map_pure,
  seq_pure        := assume α β, seq_pure,
  seq_assoc       := assume α β γ, seq_assoc }

instance : is_comm_applicative (filter : Type u → Type u) :=
⟨assume α β f g, prod_map_seq_comm f g⟩

lemma {l} seq_eq_filter_seq {α β : Type l} (f : filter (α → β)) (g : filter α) :
  f <*> g = seq f g := rfl

end applicative

/- bind equations -/
section bind

@[simp] lemma eventually_bind {f : filter α} {m : α → filter β} {p : β → Prop} :
  (∀ᶠ y in bind f m, p y) ↔ ∀ᶠ x in f, ∀ᶠ y in m x, p y :=
iff.rfl

@[simp] lemma eventually_eq_bind {f : filter α} {m : α → filter β} {g₁ g₂ : β → γ} :
  (g₁ =ᶠ[bind f m] g₂) ↔ ∀ᶠ x in f, g₁ =ᶠ[m x] g₂ :=
iff.rfl

@[simp] lemma eventually_le_bind [has_le γ] {f : filter α} {m : α → filter β} {g₁ g₂ : β → γ} :
  (g₁ ≤ᶠ[bind f m] g₂) ↔ ∀ᶠ x in f, g₁ ≤ᶠ[m x] g₂ :=
iff.rfl

lemma mem_bind_sets' {s : set β} {f : filter α} {m : α → filter β} :
  s ∈ bind f m ↔ {a | s ∈ m a} ∈ f :=
iff.rfl

@[simp] lemma mem_bind_sets {s : set β} {f : filter α} {m : α → filter β} :
  s ∈ bind f m ↔ ∃t ∈ f, ∀x ∈ t, s ∈ m x :=
calc s ∈ bind f m ↔ {a | s ∈ m a} ∈ f           : iff.rfl
              ... ↔ (∃t ∈ f, t ⊆ {a | s ∈ m a}) : exists_sets_subset_iff.symm
              ... ↔ (∃t ∈ f, ∀x ∈ t, s ∈ m x)   : iff.rfl

lemma bind_le {f : filter α} {g : α → filter β} {l : filter β} (h : ∀ᶠ x in f, g x ≤ l) :
  f.bind g ≤ l :=
join_le $ eventually_map.2 h

@[mono] lemma bind_mono {f₁ f₂ : filter α} {g₁ g₂ : α → filter β} (hf : f₁ ≤ f₂)
  (hg : g₁ ≤ᶠ[f₁] g₂) :
  bind f₁ g₁ ≤ bind f₂ g₂ :=
begin
  refine le_trans (λ s hs, _) (join_mono $ map_mono hf),
  simp only [mem_join_sets, mem_bind_sets', mem_map] at hs ⊢,
  filter_upwards [hg, hs],
  exact λ x hx hs, hx hs
end

lemma bind_inf_principal {f : filter α} {g : α → filter β} {s : set β} :
  f.bind (λ x, g x ⊓ 𝓟 s) = (f.bind g) ⊓ 𝓟 s :=
filter.ext $ λ s, by simp only [mem_bind_sets, mem_inf_principal]

lemma sup_bind {f g : filter α} {h : α → filter β} :
  bind (f ⊔ g) h = bind f h ⊔ bind g h :=
by simp only [bind, sup_join, map_sup, eq_self_iff_true]

lemma principal_bind {s : set α} {f : α → filter β} :
  (bind (𝓟 s) f) = (⨆x ∈ s, f x) :=
show join (map f (𝓟 s)) = (⨆x ∈ s, f x),
  by simp only [Sup_image, join_principal_eq_Sup, map_principal, eq_self_iff_true]

end bind

section list_traverse
/- This is a separate section in order to open `list`, but mostly because of universe
   equality requirements in `traverse` -/

open list

lemma sequence_mono :
  ∀(as bs : list (filter α)), forall₂ (≤) as bs → sequence as ≤ sequence bs
| []      []      forall₂.nil         := le_refl _
| (a::as) (b::bs) (forall₂.cons h hs) := seq_mono (map_mono h) (sequence_mono as bs hs)

variables {α' β' γ' : Type u} {f : β' → filter α'} {s : γ' → set α'}

lemma mem_traverse_sets :
  ∀(fs : list β') (us : list γ'),
    forall₂ (λb c, s c ∈ f b) fs us → traverse s us ∈ traverse f fs
| []      []      forall₂.nil         := mem_pure_sets.2 $ mem_singleton _
| (f::fs) (u::us) (forall₂.cons h hs) := seq_mem_seq_sets (image_mem_map h) (mem_traverse_sets fs us hs)

lemma mem_traverse_sets_iff (fs : list β') (t : set (list α')) :
  t ∈ traverse f fs ↔
    (∃us:list (set α'), forall₂ (λb (s : set α'), s ∈ f b) fs us ∧ sequence us ⊆ t) :=
begin
  split,
  { induction fs generalizing t,
    case nil { simp only [sequence, mem_pure_sets, imp_self, forall₂_nil_left_iff,
      exists_eq_left, set.pure_def, singleton_subset_iff, traverse_nil] },
    case cons : b fs ih t {
      assume ht,
      rcases mem_seq_sets_iff.1 ht with ⟨u, hu, v, hv, ht⟩,
      rcases mem_map_sets_iff.1 hu with ⟨w, hw, hwu⟩,
      rcases ih v hv with ⟨us, hus, hu⟩,
      exact ⟨w :: us, forall₂.cons hw hus, subset.trans (set.seq_mono hwu hu) ht⟩ } },
  { rintros ⟨us, hus, hs⟩,
    exact mem_sets_of_superset (mem_traverse_sets _ _ hus) hs }
end

end list_traverse

/-! ### Limits -/

/-- `tendsto` is the generic "limit of a function" predicate.
  `tendsto f l₁ l₂` asserts that for every `l₂` neighborhood `a`,
  the `f`-preimage of `a` is an `l₁` neighborhood. -/
def tendsto (f : α → β) (l₁ : filter α) (l₂ : filter β) := l₁.map f ≤ l₂

lemma tendsto_def {f : α → β} {l₁ : filter α} {l₂ : filter β} :
  tendsto f l₁ l₂ ↔ ∀ s ∈ l₂, f ⁻¹' s ∈ l₁ := iff.rfl

lemma tendsto.eventually {f : α → β} {l₁ : filter α} {l₂ : filter β} {p : β → Prop}
  (hf : tendsto f l₁ l₂) (h : ∀ᶠ y in l₂, p y) :
  ∀ᶠ x in l₁, p (f x) :=
hf h

@[simp] lemma tendsto_bot {f : α → β} {l : filter β} : tendsto f ⊥ l := by simp [tendsto]

lemma tendsto_of_not_nonempty {f : α → β} {la : filter α} {lb : filter β} (h : ¬nonempty α) :
  tendsto f la lb :=
by simp only [filter_eq_bot_of_not_nonempty la h, tendsto_bot]

lemma eventually_eq_of_left_inv_of_right_inv {f : α → β} {g₁ g₂ : β → α} {fa : filter α}
  {fb : filter β} (hleft : ∀ᶠ x in fa, g₁ (f x) = x) (hright : ∀ᶠ y in fb, f (g₂ y) = y)
  (htendsto : tendsto g₂ fb fa) :
  g₁ =ᶠ[fb] g₂ :=
(htendsto.eventually hleft).mp $ hright.mono $ λ y hr hl, (congr_arg g₁ hr.symm).trans hl

lemma tendsto_iff_comap {f : α → β} {l₁ : filter α} {l₂ : filter β} :
  tendsto f l₁ l₂ ↔ l₁ ≤ l₂.comap f :=
map_le_iff_le_comap

lemma tendsto_congr' {f₁ f₂ : α → β} {l₁ : filter α} {l₂ : filter β} (hl : f₁ =ᶠ[l₁] f₂) :
  tendsto f₁ l₁ l₂ ↔ tendsto f₂ l₁ l₂ :=
by rw [tendsto, tendsto, map_congr hl]

lemma tendsto.congr' {f₁ f₂ : α → β} {l₁ : filter α} {l₂ : filter β}
  (hl : f₁ =ᶠ[l₁] f₂) (h : tendsto f₁ l₁ l₂) : tendsto f₂ l₁ l₂ :=
(tendsto_congr' hl).1 h

theorem tendsto_congr {f₁ f₂ : α → β} {l₁ : filter α} {l₂ : filter β}
  (h : ∀ x, f₁ x = f₂ x) : tendsto f₁ l₁ l₂ ↔ tendsto f₂ l₁ l₂ :=
tendsto_congr' (univ_mem_sets' h)

theorem tendsto.congr {f₁ f₂ : α → β} {l₁ : filter α} {l₂ : filter β}
  (h : ∀ x, f₁ x = f₂ x) : tendsto f₁ l₁ l₂ → tendsto f₂ l₁ l₂ :=
(tendsto_congr h).1

lemma tendsto_id' {x y : filter α} : x ≤ y → tendsto id x y :=
by simp only [tendsto, map_id, forall_true_iff] {contextual := tt}

lemma tendsto_id {x : filter α} : tendsto id x x := tendsto_id' $ le_refl x

lemma tendsto.comp {f : α → β} {g : β → γ} {x : filter α} {y : filter β} {z : filter γ}
  (hg : tendsto g y z) (hf : tendsto f x y) : tendsto (g ∘ f) x z :=
calc map (g ∘ f) x = map g (map f x) : by rw [map_map]
  ... ≤ map g y : map_mono hf
  ... ≤ z : hg

lemma tendsto_le_left {f : α → β} {x y : filter α} {z : filter β}
  (h : y ≤ x) : tendsto f x z → tendsto f y z :=
le_trans (map_mono h)

lemma tendsto_le_right {f : α → β} {x : filter α} {y z : filter β}
  (h₁ : y ≤ z) (h₂ : tendsto f x y) : tendsto f x z :=
le_trans h₂ h₁

lemma tendsto.ne_bot {f : α → β} {x : filter α} {y : filter β} (h : tendsto f x y) [hx : ne_bot x] :
  ne_bot y :=
(hx.map _).mono h

lemma tendsto_map {f : α → β} {x : filter α} : tendsto f x (map f x) := le_refl (map f x)

lemma tendsto_map' {f : β → γ} {g : α → β} {x : filter α} {y : filter γ}
  (h : tendsto (f ∘ g) x y) : tendsto f (map g x) y :=
by rwa [tendsto, map_map]

lemma tendsto_map'_iff {f : β → γ} {g : α → β} {x : filter α} {y : filter γ} :
  tendsto f (map g x) y ↔ tendsto (f ∘ g) x y :=
by rw [tendsto, map_map]; refl

lemma tendsto_comap {f : α → β} {x : filter β} : tendsto f (comap f x) x :=
map_comap_le

lemma tendsto_comap_iff {f : α → β} {g : β → γ} {a : filter α} {c : filter γ} :
  tendsto f a (c.comap g) ↔ tendsto (g ∘ f) a c :=
⟨assume h, tendsto_comap.comp h, assume h, map_le_iff_le_comap.mp $ by rwa [map_map]⟩

lemma tendsto_comap'_iff {m : α → β} {f : filter α} {g : filter β} {i : γ → α}
  (h : range i ∈ f) : tendsto (m ∘ i) (comap i f) g ↔ tendsto m f g :=
by rw [tendsto, ← map_compose]; simp only [(∘), map_comap h, tendsto]

lemma comap_eq_of_inverse {f : filter α} {g : filter β} {φ : α → β} (ψ : β → α)
  (eq : ψ ∘ φ = id) (hφ : tendsto φ f g) (hψ : tendsto ψ g f) : comap φ g = f :=
begin
  refine le_antisymm (le_trans (comap_mono $ map_le_iff_le_comap.1 hψ) _) (map_le_iff_le_comap.1 hφ),
  rw [comap_comap, eq, comap_id],
  exact le_refl _
end

lemma map_eq_of_inverse {f : filter α} {g : filter β} {φ : α → β} (ψ : β → α)
  (eq : φ ∘ ψ = id) (hφ : tendsto φ f g) (hψ : tendsto ψ g f) : map φ f = g :=
begin
  refine le_antisymm hφ (le_trans _ (map_mono hψ)),
  rw [map_map, eq, map_id],
  exact le_refl _
end

lemma tendsto_inf {f : α → β} {x : filter α} {y₁ y₂ : filter β} :
  tendsto f x (y₁ ⊓ y₂) ↔ tendsto f x y₁ ∧ tendsto f x y₂ :=
by simp only [tendsto, le_inf_iff, iff_self]

lemma tendsto_inf_left {f : α → β} {x₁ x₂ : filter α} {y : filter β}
  (h : tendsto f x₁ y) : tendsto f (x₁ ⊓ x₂) y  :=
le_trans (map_mono inf_le_left) h

lemma tendsto_inf_right {f : α → β} {x₁ x₂ : filter α} {y : filter β}
  (h : tendsto f x₂ y) : tendsto f (x₁ ⊓ x₂) y  :=
le_trans (map_mono inf_le_right) h

lemma tendsto.inf {f : α → β} {x₁ x₂ : filter α} {y₁ y₂ : filter β}
  (h₁ : tendsto f x₁ y₁) (h₂ : tendsto f x₂ y₂) : tendsto f (x₁ ⊓ x₂) (y₁ ⊓ y₂) :=
tendsto_inf.2 ⟨tendsto_inf_left h₁, tendsto_inf_right h₂⟩

lemma tendsto_infi {f : α → β} {x : filter α} {y : ι → filter β} :
  tendsto f x (⨅i, y i) ↔ ∀i, tendsto f x (y i) :=
by simp only [tendsto, iff_self, le_infi_iff]

lemma tendsto_infi' {f : α → β} {x : ι → filter α} {y : filter β} (i : ι) :
  tendsto f (x i) y → tendsto f (⨅i, x i) y :=
tendsto_le_left (infi_le _ _)

lemma tendsto_principal {f : α → β} {l : filter α} {s : set β} :
  tendsto f l (𝓟 s) ↔ ∀ᶠ a in l, f a ∈ s :=
by simp only [tendsto, le_principal_iff, mem_map, iff_self, filter.eventually]

lemma tendsto_principal_principal {f : α → β} {s : set α} {t : set β} :
  tendsto f (𝓟 s) (𝓟 t) ↔ ∀a∈s, f a ∈ t :=
by simp only [tendsto, image_subset_iff, le_principal_iff, map_principal, mem_principal_sets]; refl

lemma tendsto_pure {f : α → β} {a : filter α} {b : β} :
  tendsto f a (pure b) ↔ ∀ᶠ x in a, f x = b :=
by simp only [tendsto, le_pure_iff, mem_map, mem_singleton_iff, filter.eventually]

lemma tendsto_pure_pure (f : α → β) (a : α) :
  tendsto f (pure a) (pure (f a)) :=
tendsto_pure.2 rfl

lemma tendsto_const_pure {a : filter α} {b : β} : tendsto (λx, b) a (pure b) :=
tendsto_pure.2 $ univ_mem_sets' $ λ _, rfl

/-- If two filters are disjoint, then a function cannot tend to both of them along a non-trivial
filter. -/
lemma tendsto.not_tendsto {f : α → β} {a : filter α} {b₁ b₂ : filter β} (hf : tendsto f a b₁)
  [ne_bot a] (hb : disjoint b₁ b₂) :
  ¬ tendsto f a b₂ :=
λ hf', (tendsto_inf.2 ⟨hf, hf'⟩).ne_bot hb.eq_bot

lemma tendsto_if {l₁ : filter α} {l₂ : filter β}
    {f g : α → β} {p : α → Prop} [decidable_pred p]
    (h₀ : tendsto f (l₁ ⊓ 𝓟 p) l₂)
    (h₁ : tendsto g (l₁ ⊓ 𝓟 { x | ¬ p x }) l₂) :
  tendsto (λ x, if p x then f x else g x) l₁ l₂ :=
begin
  revert h₀ h₁, simp only [tendsto_def, mem_inf_principal],
  intros h₀ h₁ s hs,
  apply mem_sets_of_superset (inter_mem_sets (h₀ s hs) (h₁ s hs)),
  rintros x ⟨hp₀, hp₁⟩, simp only [mem_preimage],
  by_cases h : p x,
  { rw if_pos h, exact hp₀ h },
  rw if_neg h, exact hp₁ h
end

/-! ### Products of filters -/

section prod
variables {s : set α} {t : set β} {f : filter α} {g : filter β}
/- The product filter cannot be defined using the monad structure on filters. For example:

  F := do {x ← seq, y ← top, return (x, y)}
  hence:
    s ∈ F  ↔  ∃n, [n..∞] × univ ⊆ s

  G := do {y ← top, x ← seq, return (x, y)}
  hence:
    s ∈ G  ↔  ∀i:ℕ, ∃n, [n..∞] × {i} ⊆ s

  Now ⋃i, [i..∞] × {i}  is in G but not in F.

  As product filter we want to have F as result.
-/

/-- Product of filters. This is the filter generated by cartesian products
  of elements of the component filters. -/
protected def prod (f : filter α) (g : filter β) : filter (α × β) :=
f.comap prod.fst ⊓ g.comap prod.snd

localized "infix ` ×ᶠ `:60 := filter.prod" in filter

lemma prod_mem_prod {s : set α} {t : set β} {f : filter α} {g : filter β}
  (hs : s ∈ f) (ht : t ∈ g) : set.prod s t ∈ f ×ᶠ g :=
inter_mem_inf_sets (preimage_mem_comap hs) (preimage_mem_comap ht)

lemma mem_prod_iff {s : set (α×β)} {f : filter α} {g : filter β} :
  s ∈ f ×ᶠ g ↔ (∃ t₁ ∈ f, ∃ t₂ ∈ g, set.prod t₁ t₂ ⊆ s) :=
begin
  simp only [filter.prod],
  split,
  exact assume ⟨t₁, ⟨s₁, hs₁, hts₁⟩, t₂, ⟨s₂, hs₂, hts₂⟩, h⟩,
    ⟨s₁, hs₁, s₂, hs₂, subset.trans (inter_subset_inter hts₁ hts₂) h⟩,
  exact assume ⟨t₁, ht₁, t₂, ht₂, h⟩,
    ⟨prod.fst ⁻¹' t₁, ⟨t₁, ht₁, subset.refl _⟩, prod.snd ⁻¹' t₂, ⟨t₂, ht₂, subset.refl _⟩, h⟩
end

lemma comap_prod (f : α → β × γ) (b : filter β) (c : filter γ) :
  comap f (b ×ᶠ c) = (comap (prod.fst ∘ f) b) ⊓ (comap (prod.snd ∘ f) c) :=
by erw [comap_inf, filter.comap_comap, filter.comap_comap]

lemma eventually_prod_iff {p : α × β → Prop} {f : filter α} {g : filter β} :
  (∀ᶠ x in f ×ᶠ g, p x) ↔ ∃ (pa : α → Prop) (ha : ∀ᶠ x in f, pa x)
    (pb : β → Prop) (hb : ∀ᶠ y in g, pb y), ∀ {x}, pa x → ∀ {y}, pb y → p (x, y) :=
by simpa only [set.prod_subset_iff] using @mem_prod_iff α β p f g

lemma tendsto_fst {f : filter α} {g : filter β} : tendsto prod.fst (f ×ᶠ g) f :=
tendsto_inf_left tendsto_comap

lemma tendsto_snd {f : filter α} {g : filter β} : tendsto prod.snd (f ×ᶠ g) g :=
tendsto_inf_right tendsto_comap

lemma tendsto.prod_mk {f : filter α} {g : filter β} {h : filter γ} {m₁ : α → β} {m₂ : α → γ}
  (h₁ : tendsto m₁ f g) (h₂ : tendsto m₂ f h) : tendsto (λx, (m₁ x, m₂ x)) f (g ×ᶠ h) :=
tendsto_inf.2 ⟨tendsto_comap_iff.2 h₁, tendsto_comap_iff.2 h₂⟩

lemma eventually.prod_inl {la : filter α} {p : α → Prop} (h : ∀ᶠ x in la, p x) (lb : filter β) :
  ∀ᶠ x in la ×ᶠ lb, p (x : α × β).1 :=
tendsto_fst.eventually h

lemma eventually.prod_inr {lb : filter β} {p : β → Prop} (h : ∀ᶠ x in lb, p x) (la : filter α) :
  ∀ᶠ x in la ×ᶠ lb, p (x : α × β).2 :=
tendsto_snd.eventually h

lemma eventually.prod_mk {la : filter α} {pa : α → Prop} (ha : ∀ᶠ x in la, pa x)
  {lb : filter β} {pb : β → Prop} (hb : ∀ᶠ y in lb, pb y) :
  ∀ᶠ p in la ×ᶠ lb, pa (p : α × β).1 ∧ pb p.2 :=
(ha.prod_inl lb).and (hb.prod_inr la)

lemma eventually.curry {la : filter α} {lb : filter β} {p : α × β → Prop}
  (h : ∀ᶠ x in la.prod lb, p x) :
  ∀ᶠ x in la, ∀ᶠ y in lb, p (x, y) :=
begin
  rcases eventually_prod_iff.1 h with ⟨pa, ha, pb, hb, h⟩,
  exact ha.mono (λ a ha, hb.mono $ λ b hb, h ha hb)
end

lemma prod_infi_left {f : ι → filter α} {g : filter β} (i : ι) :
  (⨅i, f i) ×ᶠ g = (⨅i, (f i) ×ᶠ g) :=
by rw [filter.prod, comap_infi, infi_inf i]; simp only [filter.prod, eq_self_iff_true]

lemma prod_infi_right {f : filter α} {g : ι → filter β} (i : ι) :
  f ×ᶠ (⨅i, g i) = (⨅i, f ×ᶠ (g i)) :=
by rw [filter.prod, comap_infi, inf_infi i]; simp only [filter.prod, eq_self_iff_true]

@[mono] lemma prod_mono {f₁ f₂ : filter α} {g₁ g₂ : filter β} (hf : f₁ ≤ f₂) (hg : g₁ ≤ g₂) :
  f₁ ×ᶠ g₁ ≤ f₂ ×ᶠ g₂ :=
inf_le_inf (comap_mono hf) (comap_mono hg)

lemma prod_comap_comap_eq {α₁ : Type u} {α₂ : Type v} {β₁ : Type w} {β₂ : Type x}
  {f₁ : filter α₁} {f₂ : filter α₂} {m₁ : β₁ → α₁} {m₂ : β₂ → α₂} :
  (comap m₁ f₁) ×ᶠ (comap m₂ f₂) = comap (λp:β₁×β₂, (m₁ p.1, m₂ p.2)) (f₁ ×ᶠ f₂) :=
by simp only [filter.prod, comap_comap, eq_self_iff_true, comap_inf]

lemma prod_comm' : f ×ᶠ g = comap (prod.swap) (g ×ᶠ f) :=
by simp only [filter.prod, comap_comap, (∘), inf_comm, prod.fst_swap,
  eq_self_iff_true, prod.snd_swap, comap_inf]

lemma prod_comm : f ×ᶠ g = map (λp:β×α, (p.2, p.1)) (g ×ᶠ f) :=
by rw [prod_comm', ← map_swap_eq_comap_swap]; refl

lemma prod_map_map_eq {α₁ : Type u} {α₂ : Type v} {β₁ : Type w} {β₂ : Type x}
  {f₁ : filter α₁} {f₂ : filter α₂} {m₁ : α₁ → β₁} {m₂ : α₂ → β₂} :
  (map m₁ f₁) ×ᶠ (map m₂ f₂) = map (λp:α₁×α₂, (m₁ p.1, m₂ p.2)) (f₁ ×ᶠ f₂) :=
le_antisymm
  (assume s hs,
    let ⟨s₁, hs₁, s₂, hs₂, h⟩ := mem_prod_iff.mp hs in
    filter.sets_of_superset _ (prod_mem_prod (image_mem_map hs₁) (image_mem_map hs₂)) $
      calc set.prod (m₁ '' s₁) (m₂ '' s₂) = (λp:α₁×α₂, (m₁ p.1, m₂ p.2)) '' set.prod s₁ s₂ :
          set.prod_image_image_eq
        ... ⊆ _ : by rwa [image_subset_iff])
  ((tendsto.comp (le_refl _) tendsto_fst).prod_mk (tendsto.comp (le_refl _) tendsto_snd))

lemma tendsto.prod_map {δ : Type*} {f : α → γ} {g : β → δ} {a : filter α} {b : filter β}
  {c : filter γ} {d : filter δ} (hf : tendsto f a c) (hg : tendsto g b d) :
  tendsto (prod.map f g) (a ×ᶠ b) (c ×ᶠ d) :=
begin
  erw [tendsto, ← prod_map_map_eq],
  exact filter.prod_mono hf hg,
end

lemma map_prod (m : α × β → γ) (f : filter α) (g : filter β) :
  map m (f.prod g) = (f.map (λa b, m (a, b))).seq g :=
begin
  simp [filter.ext_iff, mem_prod_iff, mem_map_seq_iff],
  assume s,
  split,
  exact assume ⟨t, ht, s, hs, h⟩, ⟨s, hs, t, ht, assume x hx y hy, @h ⟨x, y⟩ ⟨hx, hy⟩⟩,
  exact assume ⟨s, hs, t, ht, h⟩, ⟨t, ht, s, hs, assume ⟨x, y⟩ ⟨hx, hy⟩, h x hx y hy⟩
end

lemma prod_eq {f : filter α} {g : filter β} : f.prod g = (f.map prod.mk).seq g  :=
have h : _ := map_prod id f g, by rwa [map_id] at h

lemma prod_inf_prod {f₁ f₂ : filter α} {g₁ g₂ : filter β} :
  (f₁ ×ᶠ g₁) ⊓ (f₂ ×ᶠ g₂) = (f₁ ⊓ f₂) ×ᶠ (g₁ ⊓ g₂) :=
by simp only [filter.prod, comap_inf, inf_comm, inf_assoc, inf_left_comm]

@[simp] lemma prod_bot {f : filter α} : f ×ᶠ (⊥ : filter β) = ⊥ := by simp [filter.prod]
@[simp] lemma bot_prod {g : filter β} : (⊥ : filter α) ×ᶠ g = ⊥ := by simp [filter.prod]

@[simp] lemma prod_principal_principal {s : set α} {t : set β} :
  (𝓟 s) ×ᶠ (𝓟 t) = 𝓟 (set.prod s t) :=
by simp only [filter.prod, comap_principal, principal_eq_iff_eq, comap_principal, inf_principal]; refl

@[simp] lemma prod_pure_pure {a : α} {b : β} : (pure a) ×ᶠ (pure b) = pure (a, b) :=
by simp [pure_eq_principal]

lemma prod_eq_bot {f : filter α} {g : filter β} : f ×ᶠ g = ⊥ ↔ (f = ⊥ ∨ g = ⊥) :=
begin
  split,
  { assume h,
    rcases mem_prod_iff.1 (empty_in_sets_eq_bot.2 h) with ⟨s, hs, t, ht, hst⟩,
    rw [subset_empty_iff, set.prod_eq_empty_iff] at hst,
    cases hst with s_eq t_eq,
    { left, exact empty_in_sets_eq_bot.1 (s_eq ▸ hs) },
    { right, exact empty_in_sets_eq_bot.1 (t_eq ▸ ht) } },
  { rintros (rfl | rfl),
    exact bot_prod,
    exact prod_bot }
end

lemma prod_ne_bot {f : filter α} {g : filter β} : ne_bot (f ×ᶠ g) ↔ (ne_bot f ∧ ne_bot g) :=
(not_congr prod_eq_bot).trans not_or_distrib

lemma ne_bot.prod {f : filter α} {g : filter β} (hf : ne_bot f) (hg : ne_bot g) :
  ne_bot (f ×ᶠ g) :=
prod_ne_bot.2 ⟨hf, hg⟩

instance prod_ne_bot' {f : filter α} {g : filter β} [hf : ne_bot f] [hg : ne_bot g] :
  ne_bot (f ×ᶠ g) :=
hf.prod hg

lemma tendsto_prod_iff {f : α × β → γ} {x : filter α} {y : filter β} {z : filter γ} :
  filter.tendsto f (x ×ᶠ y) z ↔
  ∀ W ∈ z, ∃ U ∈ x,  ∃ V ∈ y, ∀ x y, x ∈ U → y ∈ V → f (x, y) ∈ W :=
by simp only [tendsto_def, mem_prod_iff, prod_sub_preimage_iff, exists_prop, iff_self]

end prod

end filter<|MERGE_RESOLUTION|>--- conflicted
+++ resolved
@@ -599,11 +599,7 @@
 begin
   refine le_antisymm _ (le_infi $ assume i, sup_le_sup_left (infi_le _ _) _),
   rintros t ⟨h₁, h₂⟩,
-<<<<<<< HEAD
-  rw [← equiv.plift.surjective.infi_eq, infi_sets_eq_finite] at h₂,
-=======
   rw [← equiv.plift.surjective.infi_comp, infi_sets_eq_finite] at h₂,
->>>>>>> f5359ea3
   simp only [mem_Union, (finset.inf_eq_infi _ _).symm] at h₂,
   rcases h₂ with ⟨s, hs⟩,
   suffices : (⨅i, f ⊔ g i) ≤ f ⊔ s.inf (λi, g i.down), { exact this ⟨h₁, hs⟩ },
@@ -683,11 +679,7 @@
   (ins : ∀{i s₁ s₂}, s₁ ∈ f i → p s₂ → p (s₁ ∩ s₂))
   (upw : ∀{s₁ s₂}, s₁ ⊆ s₂ → p s₁ → p s₂) : p s :=
 begin
-<<<<<<< HEAD
-  rw [← equiv.plift.surjective.infi_eq, mem_infi_finite] at hs,
-=======
   rw [← equiv.plift.surjective.infi_comp, mem_infi_finite] at hs,
->>>>>>> f5359ea3
   simp only [mem_Union, (finset.inf_eq_infi _ _).symm] at hs,
   rcases hs with ⟨is, his⟩,
   revert s,
